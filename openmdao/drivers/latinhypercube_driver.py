--- conflicted
+++ resolved
@@ -51,11 +51,8 @@
         rand_lhc = self._get_lhc()
 
         # Map LHC to buckets
-<<<<<<< HEAD
         buckets = {}
-=======
-        buckets = {} # Order not guaranteed.  Do not iterate.
->>>>>>> dec2b154
+
         for j, (name, bounds) in enumerate(iteritems(design_vars)):
             design_var_buckets = self._get_buckets(bounds['lower'], bounds['upper'])
             buckets[name] = [design_var_buckets[rand_lhc[i, j]]
@@ -156,11 +153,7 @@
         """
 
         if self.phi is None:
-<<<<<<< HEAD
             distdict = {}
-=======
-            distdict = {} # Order not guaranteed.  Do not iterate.
->>>>>>> dec2b154
 
             # Calculate the norm between each pair of points in the DOE
             arr = self.doe
