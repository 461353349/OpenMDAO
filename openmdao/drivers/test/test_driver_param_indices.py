""" Testing optimizer ScipyOptimize."""

import os

import unittest

import numpy as np

<<<<<<< HEAD
from openmdao.core.problem import Problem

from openmdao.drivers import ScipyOptimizer

=======
from openmdao.core import Problem, Group
from openmdao.components import IndepVarComp, ExecComp
from openmdao.drivers import ScipyOptimizer
from openmdao.solvers import LinearGaussSeidel
>>>>>>> fcd148ff
from openmdao.test.sellar import SellarStateConnection
from openmdao.test.util import assert_rel_error


SKIP = False
try:
    from openmdao.drivers.pyoptsparse_driver import pyOptSparseDriver
except ImportError:
    # Just so python can parse this file.
    from openmdao.core.driver import Driver
    pyOptSparseDriver = Driver
    SKIP = True

# optimizer to test, default to SLSQP since SNOPT is not readily available
OPTIMIZER = 'SLSQP'


class TestParamIndices(unittest.TestCase):

    def setUp(self):
        if SKIP is True:
            raise unittest.SkipTest("Could not import pyOptSparseDriver. "
                                    "Is pyoptsparse installed?")

    def tearDown(self):
        try:
            os.remove('SLSQP.out')
        except OSError:
            pass

        try:
            os.remove('SNOPT_print.out')
            os.remove('SNOPT_summary.out')
        except OSError:
            pass
        
    def test_Sellar_state_SLSQP(self):
        """ Baseline Sellar test case without specifying indices.
        """

        prob = Problem()
        prob.root = SellarStateConnection()

        prob.driver = ScipyOptimizer()
        prob.driver.options['optimizer'] = OPTIMIZER
        prob.driver.options['tol'] = 1.0e-8

        prob.driver.add_desvar('z', low=np.array([-10.0, 0.0]),
                                    high=np.array([10.0, 10.0]))
        prob.driver.add_desvar('x', low=0.0, high=10.0)

        prob.driver.add_objective('obj')
        prob.driver.add_constraint('con1', upper=0.0)
        prob.driver.add_constraint('con2', upper=0.0)
        prob.driver.options['disp'] = False

        prob.setup(check=False)
        prob.run()

        assert_rel_error(self, prob['z'][0], 1.9776, 1e-3)
        assert_rel_error(self, prob['z'][1], 0.0, 1e-3)
        assert_rel_error(self, prob['x'], 0.0, 1e-3)

    def test_driver_param_indices_slsqp(self):
        """ Test driver param indices with ScipyOptimizer SLSQP and force_fd=False
        """

        prob = Problem()
        prob.root = SellarStateConnection()

        prob.driver = ScipyOptimizer()
        prob.driver.options['optimizer'] = OPTIMIZER
        prob.driver.options['tol'] = 1.0e-8
        prob.root.fd_options['force_fd'] = False

        prob.driver.add_desvar('z', low=np.array([-10.0]),
                                    high=np.array([10.0]), indices=[0])
        prob.driver.add_desvar('x', low=0.0, high=10.0)

        prob.driver.add_objective('obj')
        prob.driver.add_constraint('con1', upper=0.0)
        prob.driver.add_constraint('con2', upper=0.0)
        #prob.driver.options['disp'] = False

        prob.setup(check=False)

        prob['z'][1] = 0.0

        prob.run()

        assert_rel_error(self, prob['z'][0], 1.9776, 1e-3)
        assert_rel_error(self, prob['z'][1], 0.0, 1e-3)
        assert_rel_error(self, prob['x'], 0.0, 1e-3)

    def test_driver_param_indices_slsqp_force_fd(self):
        """ Test driver param indices with ScipyOptimizer SLSQP and force_fd=True
        """

        prob = Problem()
        prob.root = SellarStateConnection()
        prob.root.fd_options['force_fd'] = True

        prob.driver = ScipyOptimizer()
        prob.driver.options['optimizer'] = OPTIMIZER
        prob.driver.options['tol'] = 1.0e-8

        prob.driver.add_desvar('z', low=np.array([-10.0]),
                                    high=np.array([10.0]), indices=[0])
        prob.driver.add_desvar('x', low=0.0, high=10.0)

        prob.driver.add_objective('obj')
        prob.driver.add_constraint('con1', upper=0.0)
        prob.driver.add_constraint('con2', upper=0.0)
        #prob.driver.options['disp'] = False

        prob.setup(check=False)

        prob['z'][1] = 0.0

        prob.run()

        assert_rel_error(self, prob['z'][0], 1.9776, 1e-3)
        assert_rel_error(self, prob['z'][1], 0.0, 1e-3)
        assert_rel_error(self, prob['x'], 0.0, 1e-3)

    def test_driver_param_indices_snopt(self):
        """ Test driver param indices with pyOptSparse and force_fd=False
        """

        prob = Problem()
        prob.root = SellarStateConnection()
        prob.root.fd_options['force_fd'] = False

        prob.driver = pyOptSparseDriver()
        prob.driver.options['optimizer'] = OPTIMIZER

        prob.driver.add_desvar('z', low=np.array([-10.0]),
                                    high=np.array([10.0]), indices=[0])
        prob.driver.add_desvar('x', low=0.0, high=10.0)

        prob.driver.add_objective('obj')
        prob.driver.add_constraint('con1', upper=0.0)
        prob.driver.add_constraint('con2', upper=0.0)

        prob.setup(check=False)

        prob['z'][1] = 0.0

        prob.run()

        assert_rel_error(self, prob['z'][0], 1.9776, 1e-3)
        assert_rel_error(self, prob['z'][1], 0.0, 1e-3)
        assert_rel_error(self, prob['x'], 0.0, 1e-3)

    def test_driver_param_indices_pyopt_force_fd(self):
        """ Test driver param indices with pyOptSparse and force_fd=True
        """

        prob = Problem()
        prob.root = SellarStateConnection()
        prob.root.fd_options['force_fd'] = True

        prob.driver = pyOptSparseDriver()
        prob.driver.options['optimizer'] = OPTIMIZER

        prob.driver.add_desvar('z', low=np.array([-10.0]),
                                    high=np.array([10.0]), indices=[0])
        prob.driver.add_desvar('x', low=0.0, high=10.0)

        prob.driver.add_objective('obj')
        prob.driver.add_constraint('con1', upper=0.0)
        prob.driver.add_constraint('con2', upper=0.0)
        #prob.driver.options['disp'] = False

        prob.setup(check=False)

        prob['z'][1] = 0.0

        prob.run()

        assert_rel_error(self, prob['z'][0], 1.9776, 1e-3)
        assert_rel_error(self, prob['z'][1], 0.0, 1e-3)
        assert_rel_error(self, prob['x'], 0.0, 1e-3)

    def test_driver_param_indices_pyopt_force_fd_shift(self):
        """ Test driver param indices with pyOptSparse and force_fd=True
        """

        prob = Problem()
        prob.root = SellarStateConnection()
        prob.root.fd_options['force_fd'] = True

        prob.driver.add_desvar('z', low=np.array([-10.0, -10.0]),
                                    high=np.array([10.0, 10.0]), indices=[1])
        prob.driver.add_desvar('x', low=0.0, high=10.0)

        prob.driver.add_objective('obj')
        prob.driver.add_constraint('con1', upper=0.0)
        prob.driver.add_constraint('con2', upper=0.0)
        #prob.driver.options['disp'] = False

        prob.setup(check=False)

        prob['z'][1] = 0.0

        prob.run()

        J = prob.calc_gradient(['x', 'z'], ['obj'], mode='fd',
                               return_format='array')
        assert_rel_error(self, J[0][1], 1.78402, 1e-3)

    def test_poi_index_w_irrelevant_var(self):
        prob = Problem()
        prob.driver = pyOptSparseDriver()
        prob.root = root = Group()
        prob.root.ln_solver = LinearGaussSeidel()
        prob.root.ln_solver.options['single_voi_relevance_reduction'] = True

        root.add('p1', IndepVarComp('x', np.array([1.0, 3.0, 4.0])))
        root.add('p2', IndepVarComp('x', np.array([5.0, 2.0, -1.0])))
        root.add('C1', ExecComp('y = 2.0*x', x=np.zeros(3), y=np.zeros(3)))
        root.add('C2', ExecComp('y = 3.0*x', x=np.zeros(3), y=np.zeros(3)))
        root.add('con1', ExecComp('c = 7.0 - y', y=np.zeros(3), c=np.zeros(3)))
        root.add('con2', ExecComp('c = 2.0 - y', y=np.zeros(3), c=np.zeros(3)))
        root.add('obj', ExecComp('o = y1+y2'))

        prob.driver.add_desvar('p1.x', indices=[1])
        prob.driver.add_desvar('p2.x', indices=[2])
        prob.driver.add_constraint('con1.c', upper=0.0, indices=[1])
        prob.driver.add_constraint('con2.c', upper=0.0, indices=[2])
        prob.driver.add_objective('obj.o')

        root.connect('p1.x', 'C1.x')
        root.connect('p2.x', 'C2.x')
        root.connect('C1.y', 'con1.y')
        root.connect('C2.y', 'con2.y')
        root.connect('C1.y', 'obj.y1', src_indices=[1])
        root.connect('C2.y', 'obj.y2', src_indices=[2])

        prob.root.ln_solver.options['mode'] = 'rev'
        prob.setup(check=False)
        prob.run()

        # I was trying in this test to duplicate an error in pointer, but wasn't able to.
        # I was able to find a different error that occurred when using return_format='array'
        # that was also fixed by the same PR that fixed pointer.
        J = prob.calc_gradient(['p1.x', 'p2.x'], ['con1.c', 'con2.c'], mode='rev',
                               return_format='array')

        assert_rel_error(self, J[0][0], -2.0, 1e-3)
        assert_rel_error(self, J[0][1], .0, 1e-3)
        assert_rel_error(self, J[1][0], .0, 1e-3)
        assert_rel_error(self, J[1][1], -3.0, 1e-3)

        J = prob.calc_gradient(['p1.x', 'p2.x'], ['con1.c', 'con2.c'], mode='rev',
                               return_format='dict')

        assert_rel_error(self, J['con1.c']['p1.x'], -2.0, 1e-3)
        assert_rel_error(self, J['con1.c']['p2.x'], .0, 1e-3)
        assert_rel_error(self, J['con2.c']['p1.x'], .0, 1e-3)
        assert_rel_error(self, J['con2.c']['p2.x'], -3.0, 1e-3)


        prob.root.ln_solver.options['mode'] = 'fwd'
        prob.setup(check=False)
        prob.run()

        J = prob.calc_gradient(['p1.x', 'p2.x'], ['con1.c', 'con2.c'], mode='fwd',
                               return_format='array')

        assert_rel_error(self, J[0][0], -2.0, 1e-3)
        assert_rel_error(self, J[0][1], .0, 1e-3)
        assert_rel_error(self, J[1][0], .0, 1e-3)
        assert_rel_error(self, J[1][1], -3.0, 1e-3)

        J = prob.calc_gradient(['p1.x', 'p2.x'], ['con1.c', 'con2.c'], mode='fwd',
                               return_format='dict')

        assert_rel_error(self, J['con1.c']['p1.x'], -2.0, 1e-3)
        assert_rel_error(self, J['con1.c']['p2.x'], .0, 1e-3)
        assert_rel_error(self, J['con2.c']['p1.x'], .0, 1e-3)
        assert_rel_error(self, J['con2.c']['p2.x'], -3.0, 1e-3)



if __name__ == "__main__":
    unittest.main()<|MERGE_RESOLUTION|>--- conflicted
+++ resolved
@@ -6,40 +6,133 @@
 
 import numpy as np
 
-<<<<<<< HEAD
-from openmdao.core.problem import Problem
-
-from openmdao.drivers import ScipyOptimizer
-
-=======
 from openmdao.core import Problem, Group
 from openmdao.components import IndepVarComp, ExecComp
 from openmdao.drivers import ScipyOptimizer
 from openmdao.solvers import LinearGaussSeidel
->>>>>>> fcd148ff
 from openmdao.test.sellar import SellarStateConnection
 from openmdao.test.util import assert_rel_error
 
 
-SKIP = False
+# check that pyoptsparse is installed
+# if it is, try to use SNOPT but fall back to SLSQP
+OPT = None
+OPTIMIZER = None
 try:
+    from pyoptsparse import OPT
+except:
+    pass
+
+if OPT:
     from openmdao.drivers.pyoptsparse_driver import pyOptSparseDriver
-except ImportError:
-    # Just so python can parse this file.
-    from openmdao.core.driver import Driver
-    pyOptSparseDriver = Driver
-    SKIP = True
-
-# optimizer to test, default to SLSQP since SNOPT is not readily available
-OPTIMIZER = 'SLSQP'
-
-
-class TestParamIndices(unittest.TestCase):
+    try:
+        OPT('SNOPT')
+        OPTIMIZER = 'SNOPT'
+    except:
+        try:
+            OPT('SLSQP')
+            OPTIMIZER = 'SLSQP'
+        except:
+            pass
+
+
+class TestParamIndicesScipy(unittest.TestCase):
+
+    def test_Sellar_state_SLSQP(self):
+        """ Baseline Sellar test case without specifying indices.
+        """
+
+        prob = Problem()
+        prob.root = SellarStateConnection()
+
+        prob.driver = ScipyOptimizer()
+        prob.driver.options['tol'] = 1.0e-8
+
+        prob.driver.add_desvar('z', low=np.array([-10.0, 0.0]),
+                                    high=np.array([10.0, 10.0]))
+        prob.driver.add_desvar('x', low=0.0, high=10.0)
+
+        prob.driver.add_objective('obj')
+        prob.driver.add_constraint('con1', upper=0.0)
+        prob.driver.add_constraint('con2', upper=0.0)
+        prob.driver.options['disp'] = False
+
+        prob.setup(check=False)
+        prob.run()
+
+        assert_rel_error(self, prob['z'][0], 1.9776, 1e-3)
+        assert_rel_error(self, prob['z'][1], 0.0, 1e-3)
+        assert_rel_error(self, prob['x'], 0.0, 1e-3)
+
+    def test_driver_param_indices_slsqp(self):
+        """ Test driver param indices with ScipyOptimizer SLSQP and force_fd=False
+        """
+
+        prob = Problem()
+        prob.root = SellarStateConnection()
+
+        prob.driver = ScipyOptimizer()
+        prob.driver.options['tol'] = 1.0e-8
+        prob.root.fd_options['force_fd'] = False
+
+        prob.driver.add_desvar('z', low=np.array([-10.0]),
+                                    high=np.array([10.0]), indices=[0])
+        prob.driver.add_desvar('x', low=0.0, high=10.0)
+
+        prob.driver.add_objective('obj')
+        prob.driver.add_constraint('con1', upper=0.0)
+        prob.driver.add_constraint('con2', upper=0.0)
+        #prob.driver.options['disp'] = False
+
+        prob.setup(check=False)
+
+        prob['z'][1] = 0.0
+
+        prob.run()
+
+        assert_rel_error(self, prob['z'][0], 1.9776, 1e-3)
+        assert_rel_error(self, prob['z'][1], 0.0, 1e-3)
+        assert_rel_error(self, prob['x'], 0.0, 1e-3)
+
+    def test_driver_param_indices_slsqp_force_fd(self):
+        """ Test driver param indices with ScipyOptimizer SLSQP and force_fd=True
+        """
+
+        prob = Problem()
+        prob.root = SellarStateConnection()
+        prob.root.fd_options['force_fd'] = True
+
+        prob.driver = ScipyOptimizer()
+        prob.driver.options['tol'] = 1.0e-8
+
+        prob.driver.add_desvar('z', low=np.array([-10.0]),
+                                    high=np.array([10.0]), indices=[0])
+        prob.driver.add_desvar('x', low=0.0, high=10.0)
+
+        prob.driver.add_objective('obj')
+        prob.driver.add_constraint('con1', upper=0.0)
+        prob.driver.add_constraint('con2', upper=0.0)
+        #prob.driver.options['disp'] = False
+
+        prob.setup(check=False)
+
+        prob['z'][1] = 0.0
+
+        prob.run()
+
+        assert_rel_error(self, prob['z'][0], 1.9776, 1e-3)
+        assert_rel_error(self, prob['z'][1], 0.0, 1e-3)
+        assert_rel_error(self, prob['x'], 0.0, 1e-3)
+
+
+class TestParamIndicesPyoptsparse(unittest.TestCase):
 
     def setUp(self):
-        if SKIP is True:
-            raise unittest.SkipTest("Could not import pyOptSparseDriver. "
-                                    "Is pyoptsparse installed?")
+        if OPT is None:
+            raise unittest.SkipTest("pyoptsparse is not installed")
+
+        if OPTIMIZER is None:
+            raise unittest.SkipTest("pyoptsparse is not providing SNOPT or SLSQP")
 
     def tearDown(self):
         try:
@@ -52,45 +145,17 @@
             os.remove('SNOPT_summary.out')
         except OSError:
             pass
-        
-    def test_Sellar_state_SLSQP(self):
-        """ Baseline Sellar test case without specifying indices.
-        """
-
-        prob = Problem()
-        prob.root = SellarStateConnection()
-
-        prob.driver = ScipyOptimizer()
+
+    def test_driver_param_indices(self):
+        """ Test driver param indices with pyOptSparse and force_fd=False
+        """
+
+        prob = Problem()
+        prob.root = SellarStateConnection()
+        prob.root.fd_options['force_fd'] = False
+
+        prob.driver = pyOptSparseDriver()
         prob.driver.options['optimizer'] = OPTIMIZER
-        prob.driver.options['tol'] = 1.0e-8
-
-        prob.driver.add_desvar('z', low=np.array([-10.0, 0.0]),
-                                    high=np.array([10.0, 10.0]))
-        prob.driver.add_desvar('x', low=0.0, high=10.0)
-
-        prob.driver.add_objective('obj')
-        prob.driver.add_constraint('con1', upper=0.0)
-        prob.driver.add_constraint('con2', upper=0.0)
-        prob.driver.options['disp'] = False
-
-        prob.setup(check=False)
-        prob.run()
-
-        assert_rel_error(self, prob['z'][0], 1.9776, 1e-3)
-        assert_rel_error(self, prob['z'][1], 0.0, 1e-3)
-        assert_rel_error(self, prob['x'], 0.0, 1e-3)
-
-    def test_driver_param_indices_slsqp(self):
-        """ Test driver param indices with ScipyOptimizer SLSQP and force_fd=False
-        """
-
-        prob = Problem()
-        prob.root = SellarStateConnection()
-
-        prob.driver = ScipyOptimizer()
-        prob.driver.options['optimizer'] = OPTIMIZER
-        prob.driver.options['tol'] = 1.0e-8
-        prob.root.fd_options['force_fd'] = False
 
         prob.driver.add_desvar('z', low=np.array([-10.0]),
                                     high=np.array([10.0]), indices=[0])
@@ -99,29 +164,27 @@
         prob.driver.add_objective('obj')
         prob.driver.add_constraint('con1', upper=0.0)
         prob.driver.add_constraint('con2', upper=0.0)
-        #prob.driver.options['disp'] = False
-
-        prob.setup(check=False)
-
-        prob['z'][1] = 0.0
-
-        prob.run()
-
-        assert_rel_error(self, prob['z'][0], 1.9776, 1e-3)
-        assert_rel_error(self, prob['z'][1], 0.0, 1e-3)
-        assert_rel_error(self, prob['x'], 0.0, 1e-3)
-
-    def test_driver_param_indices_slsqp_force_fd(self):
-        """ Test driver param indices with ScipyOptimizer SLSQP and force_fd=True
+
+        prob.setup(check=False)
+
+        prob['z'][1] = 0.0
+
+        prob.run()
+
+        assert_rel_error(self, prob['z'][0], 1.9776, 1e-3)
+        assert_rel_error(self, prob['z'][1], 0.0, 1e-3)
+        assert_rel_error(self, prob['x'], 0.0, 1e-3)
+
+    def test_driver_param_indices_force_fd(self):
+        """ Test driver param indices with pyOptSparse and force_fd=True
         """
 
         prob = Problem()
         prob.root = SellarStateConnection()
         prob.root.fd_options['force_fd'] = True
 
-        prob.driver = ScipyOptimizer()
+        prob.driver = pyOptSparseDriver()
         prob.driver.options['optimizer'] = OPTIMIZER
-        prob.driver.options['tol'] = 1.0e-8
 
         prob.driver.add_desvar('z', low=np.array([-10.0]),
                                     high=np.array([10.0]), indices=[0])
@@ -142,67 +205,8 @@
         assert_rel_error(self, prob['z'][1], 0.0, 1e-3)
         assert_rel_error(self, prob['x'], 0.0, 1e-3)
 
-    def test_driver_param_indices_snopt(self):
-        """ Test driver param indices with pyOptSparse and force_fd=False
-        """
-
-        prob = Problem()
-        prob.root = SellarStateConnection()
-        prob.root.fd_options['force_fd'] = False
-
-        prob.driver = pyOptSparseDriver()
-        prob.driver.options['optimizer'] = OPTIMIZER
-
-        prob.driver.add_desvar('z', low=np.array([-10.0]),
-                                    high=np.array([10.0]), indices=[0])
-        prob.driver.add_desvar('x', low=0.0, high=10.0)
-
-        prob.driver.add_objective('obj')
-        prob.driver.add_constraint('con1', upper=0.0)
-        prob.driver.add_constraint('con2', upper=0.0)
-
-        prob.setup(check=False)
-
-        prob['z'][1] = 0.0
-
-        prob.run()
-
-        assert_rel_error(self, prob['z'][0], 1.9776, 1e-3)
-        assert_rel_error(self, prob['z'][1], 0.0, 1e-3)
-        assert_rel_error(self, prob['x'], 0.0, 1e-3)
-
-    def test_driver_param_indices_pyopt_force_fd(self):
-        """ Test driver param indices with pyOptSparse and force_fd=True
-        """
-
-        prob = Problem()
-        prob.root = SellarStateConnection()
-        prob.root.fd_options['force_fd'] = True
-
-        prob.driver = pyOptSparseDriver()
-        prob.driver.options['optimizer'] = OPTIMIZER
-
-        prob.driver.add_desvar('z', low=np.array([-10.0]),
-                                    high=np.array([10.0]), indices=[0])
-        prob.driver.add_desvar('x', low=0.0, high=10.0)
-
-        prob.driver.add_objective('obj')
-        prob.driver.add_constraint('con1', upper=0.0)
-        prob.driver.add_constraint('con2', upper=0.0)
-        #prob.driver.options['disp'] = False
-
-        prob.setup(check=False)
-
-        prob['z'][1] = 0.0
-
-        prob.run()
-
-        assert_rel_error(self, prob['z'][0], 1.9776, 1e-3)
-        assert_rel_error(self, prob['z'][1], 0.0, 1e-3)
-        assert_rel_error(self, prob['x'], 0.0, 1e-3)
-
-    def test_driver_param_indices_pyopt_force_fd_shift(self):
-        """ Test driver param indices with pyOptSparse and force_fd=True
+    def test_driver_param_indices_force_fd_shift(self):
+        """ Test driver param indices with shifted indices and force_fd=True
         """
 
         prob = Problem()
@@ -231,6 +235,7 @@
     def test_poi_index_w_irrelevant_var(self):
         prob = Problem()
         prob.driver = pyOptSparseDriver()
+        prob.driver.options['optimizer'] = OPTIMIZER
         prob.root = root = Group()
         prob.root.ln_solver = LinearGaussSeidel()
         prob.root.ln_solver.options['single_voi_relevance_reduction'] = True
@@ -279,7 +284,6 @@
         assert_rel_error(self, J['con2.c']['p1.x'], .0, 1e-3)
         assert_rel_error(self, J['con2.c']['p2.x'], -3.0, 1e-3)
 
-
         prob.root.ln_solver.options['mode'] = 'fwd'
         prob.setup(check=False)
         prob.run()
@@ -301,6 +305,5 @@
         assert_rel_error(self, J['con2.c']['p2.x'], -3.0, 1e-3)
 
 
-
 if __name__ == "__main__":
     unittest.main()