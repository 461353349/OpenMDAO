""" Testing optimizer ScipyOptimize."""

import unittest

import numpy as np

<<<<<<< HEAD
from openmdao.api import Problem, ScipyOptimizer
=======
from openmdao.core import Problem, Group
from openmdao.components import IndepVarComp, ExecComp
from openmdao.drivers import ScipyOptimizer
from openmdao.solvers import LinearGaussSeidel
>>>>>>> fcd148ff
from openmdao.test.sellar import SellarStateConnection
from openmdao.test.util import assert_rel_error

SKIP = False
try:
    from openmdao.drivers.pyoptsparse_driver import pyOptSparseDriver
except ImportError:
    # Just so python can parse this file.
    from openmdao.core.driver import Driver
    pyOptSparseDriver = Driver
    SKIP = True


class TestParamIndices(unittest.TestCase):

    def setUp(self):
        if SKIP is True:
            raise unittest.SkipTest("Could not import pyOptSparseDriver. "
                                    "Is pyoptsparse installed?")

    def test_Sellar_state_SLSQP(self):
        """ Baseline Sellar test case without specifying indices.
        """

        prob = Problem()
        prob.root = SellarStateConnection()

        prob.driver = ScipyOptimizer()
        prob.driver.options['optimizer'] = 'SLSQP'
        prob.driver.options['tol'] = 1.0e-8

        prob.driver.add_desvar('z', low=np.array([-10.0, 0.0]),
                                    high=np.array([10.0, 10.0]))
        prob.driver.add_desvar('x', low=0.0, high=10.0)

        prob.driver.add_objective('obj')
        prob.driver.add_constraint('con1', upper=0.0)
        prob.driver.add_constraint('con2', upper=0.0)
        prob.driver.options['disp'] = False

        prob.setup(check=False)
        prob.run()

        assert_rel_error(self, prob['z'][0], 1.9776, 1e-3)
        assert_rel_error(self, prob['z'][1], 0.0, 1e-3)
        assert_rel_error(self, prob['x'], 0.0, 1e-3)

    def test_driver_param_indices_slsqp(self):
        """ Test driver param indices with ScipyOptimizer SLSQP and force_fd=False
        """

        prob = Problem()
        prob.root = SellarStateConnection()

        prob.driver = ScipyOptimizer()
        prob.driver.options['optimizer'] = 'SLSQP'
        prob.driver.options['tol'] = 1.0e-8
        prob.root.fd_options['force_fd'] = False

        prob.driver.add_desvar('z', low=np.array([-10.0]),
                                    high=np.array([10.0]), indices=[0])
        prob.driver.add_desvar('x', low=0.0, high=10.0)

        prob.driver.add_objective('obj')
        prob.driver.add_constraint('con1', upper=0.0)
        prob.driver.add_constraint('con2', upper=0.0)
        #prob.driver.options['disp'] = False

        prob.setup(check=False)

        prob['z'][1] = 0.0

        prob.run()

        assert_rel_error(self, prob['z'][0], 1.9776, 1e-3)
        assert_rel_error(self, prob['z'][1], 0.0, 1e-3)
        assert_rel_error(self, prob['x'], 0.0, 1e-3)

    def test_driver_param_indices_slsqp_force_fd(self):
        """ Test driver param indices with ScipyOptimizer SLSQP and force_fd=True
        """

        prob = Problem()
        prob.root = SellarStateConnection()
        prob.root.fd_options['force_fd'] = True

        prob.driver = ScipyOptimizer()
        prob.driver.options['optimizer'] = 'SLSQP'
        prob.driver.options['tol'] = 1.0e-8

        prob.driver.add_desvar('z', low=np.array([-10.0]),
                                    high=np.array([10.0]), indices=[0])
        prob.driver.add_desvar('x', low=0.0, high=10.0)

        prob.driver.add_objective('obj')
        prob.driver.add_constraint('con1', upper=0.0)
        prob.driver.add_constraint('con2', upper=0.0)
        #prob.driver.options['disp'] = False

        prob.setup(check=False)

        prob['z'][1] = 0.0

        prob.run()

        assert_rel_error(self, prob['z'][0], 1.9776, 1e-3)
        assert_rel_error(self, prob['z'][1], 0.0, 1e-3)
        assert_rel_error(self, prob['x'], 0.0, 1e-3)

    def test_driver_param_indices_snopt(self):
        """ Test driver param indices with pyOptSparse and force_fd=False
        """

        prob = Problem()
        prob.root = SellarStateConnection()
        prob.root.fd_options['force_fd'] = False

        prob.driver = pyOptSparseDriver()

        prob.driver.add_desvar('z', low=np.array([-10.0]),
                                    high=np.array([10.0]), indices=[0])
        prob.driver.add_desvar('x', low=0.0, high=10.0)

        prob.driver.add_objective('obj')
        prob.driver.add_constraint('con1', upper=0.0)
        prob.driver.add_constraint('con2', upper=0.0)

        prob.setup(check=False)

        prob['z'][1] = 0.0

        prob.run()

        assert_rel_error(self, prob['z'][0], 1.9776, 1e-3)
        assert_rel_error(self, prob['z'][1], 0.0, 1e-3)
        assert_rel_error(self, prob['x'], 0.0, 1e-3)

    def test_driver_param_indices_snopt_force_fd(self):
        """ Test driver param indices with pyOptSparse and force_fd=True
        """

        prob = Problem()
        prob.root = SellarStateConnection()
        prob.root.fd_options['force_fd'] = True

        prob.driver = pyOptSparseDriver()

        prob.driver.add_desvar('z', low=np.array([-10.0]),
                                    high=np.array([10.0]), indices=[0])
        prob.driver.add_desvar('x', low=0.0, high=10.0)

        prob.driver.add_objective('obj')
        prob.driver.add_constraint('con1', upper=0.0)
        prob.driver.add_constraint('con2', upper=0.0)
        #prob.driver.options['disp'] = False

        prob.setup(check=False)

        prob['z'][1] = 0.0

        prob.run()

        assert_rel_error(self, prob['z'][0], 1.9776, 1e-3)
        assert_rel_error(self, prob['z'][1], 0.0, 1e-3)
        assert_rel_error(self, prob['x'], 0.0, 1e-3)

    def test_driver_param_indices_snopt_force_fd_shift(self):
        """ Test driver param indices with pyOptSparse and force_fd=True
        """

        prob = Problem()
        prob.root = SellarStateConnection()
        prob.root.fd_options['force_fd'] = True

        prob.driver.add_desvar('z', low=np.array([-10.0, -10.0]),
                                    high=np.array([10.0, 10.0]), indices=[1])
        prob.driver.add_desvar('x', low=0.0, high=10.0)

        prob.driver.add_objective('obj')
        prob.driver.add_constraint('con1', upper=0.0)
        prob.driver.add_constraint('con2', upper=0.0)
        #prob.driver.options['disp'] = False

        prob.setup(check=False)

        prob['z'][1] = 0.0

        prob.run()

        J = prob.calc_gradient(['x', 'z'], ['obj'], mode='fd',
                               return_format='array')
        assert_rel_error(self, J[0][1], 1.78402, 1e-3)

    def test_poi_index_w_irrelevant_var(self):
        prob = Problem()
        prob.driver = pyOptSparseDriver()
        prob.root = root = Group()
        prob.root.ln_solver = LinearGaussSeidel()
        prob.root.ln_solver.options['single_voi_relevance_reduction'] = True

        root.add('p1', IndepVarComp('x', np.array([1.0, 3.0, 4.0])))
        root.add('p2', IndepVarComp('x', np.array([5.0, 2.0, -1.0])))
        root.add('C1', ExecComp('y = 2.0*x', x=np.zeros(3), y=np.zeros(3)))
        root.add('C2', ExecComp('y = 3.0*x', x=np.zeros(3), y=np.zeros(3)))
        root.add('con1', ExecComp('c = 7.0 - y', y=np.zeros(3), c=np.zeros(3)))
        root.add('con2', ExecComp('c = 2.0 - y', y=np.zeros(3), c=np.zeros(3)))
        root.add('obj', ExecComp('o = y1+y2'))

        prob.driver.add_desvar('p1.x', indices=[1])
        prob.driver.add_desvar('p2.x', indices=[2])
        prob.driver.add_constraint('con1.c', upper=0.0, indices=[1])
        prob.driver.add_constraint('con2.c', upper=0.0, indices=[2])
        prob.driver.add_objective('obj.o')

        root.connect('p1.x', 'C1.x')
        root.connect('p2.x', 'C2.x')
        root.connect('C1.y', 'con1.y')
        root.connect('C2.y', 'con2.y')
        root.connect('C1.y', 'obj.y1', src_indices=[1])
        root.connect('C2.y', 'obj.y2', src_indices=[2])

        prob.root.ln_solver.options['mode'] = 'rev'
        prob.setup(check=False)
        prob.run()

        # I was trying in this test to duplicate an error in pointer, but wasn't able to.
        # I was able to find a different error that occurred when using return_format='array'
        # that was also fixed by the same PR that fixed pointer.
        J = prob.calc_gradient(['p1.x', 'p2.x'], ['con1.c', 'con2.c'], mode='rev',
                               return_format='array')

        assert_rel_error(self, J[0][0], -2.0, 1e-3)
        assert_rel_error(self, J[0][1], .0, 1e-3)
        assert_rel_error(self, J[1][0], .0, 1e-3)
        assert_rel_error(self, J[1][1], -3.0, 1e-3)

        J = prob.calc_gradient(['p1.x', 'p2.x'], ['con1.c', 'con2.c'], mode='rev',
                               return_format='dict')

        assert_rel_error(self, J['con1.c']['p1.x'], -2.0, 1e-3)
        assert_rel_error(self, J['con1.c']['p2.x'], .0, 1e-3)
        assert_rel_error(self, J['con2.c']['p1.x'], .0, 1e-3)
        assert_rel_error(self, J['con2.c']['p2.x'], -3.0, 1e-3)


        prob.root.ln_solver.options['mode'] = 'fwd'
        prob.setup(check=False)
        prob.run()

        J = prob.calc_gradient(['p1.x', 'p2.x'], ['con1.c', 'con2.c'], mode='fwd',
                               return_format='array')

        assert_rel_error(self, J[0][0], -2.0, 1e-3)
        assert_rel_error(self, J[0][1], .0, 1e-3)
        assert_rel_error(self, J[1][0], .0, 1e-3)
        assert_rel_error(self, J[1][1], -3.0, 1e-3)

        J = prob.calc_gradient(['p1.x', 'p2.x'], ['con1.c', 'con2.c'], mode='fwd',
                               return_format='dict')

        assert_rel_error(self, J['con1.c']['p1.x'], -2.0, 1e-3)
        assert_rel_error(self, J['con1.c']['p2.x'], .0, 1e-3)
        assert_rel_error(self, J['con2.c']['p1.x'], .0, 1e-3)
        assert_rel_error(self, J['con2.c']['p2.x'], -3.0, 1e-3)



if __name__ == "__main__":
    unittest.main()<|MERGE_RESOLUTION|>--- conflicted
+++ resolved
@@ -4,14 +4,8 @@
 
 import numpy as np
 
-<<<<<<< HEAD
-from openmdao.api import Problem, ScipyOptimizer
-=======
-from openmdao.core import Problem, Group
-from openmdao.components import IndepVarComp, ExecComp
-from openmdao.drivers import ScipyOptimizer
-from openmdao.solvers import LinearGaussSeidel
->>>>>>> fcd148ff
+from openmdao.api import Problem, Group, IndepVarComp, ExecComp, ScipyOptimizer, \
+    LinearGaussSeidel
 from openmdao.test.sellar import SellarStateConnection
 from openmdao.test.util import assert_rel_error
 
