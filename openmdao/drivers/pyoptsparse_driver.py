--- conflicted
+++ resolved
@@ -94,11 +94,7 @@
                                 desc='Set to True to let pyOpt calculate the gradient')
 
         # The user places optimizer-specific settings in here.
-<<<<<<< HEAD
-        self.opt_settings = {}
-=======
         self.opt_settings = {} # Order not guaranteed.  Do not iterate.
->>>>>>> dec2b154
 
         # The user can set a file name here to store history
         self.hist_file = None
@@ -364,11 +360,7 @@
             # should give the user more info than the dreaded "segfault"
             print("Exception: %s" % str(msg))
             print(70*"=",tb,70*"=")
-<<<<<<< HEAD
             sens_dict = {}
-=======
-            sens_dict = {} # Order not guaranteed.  Do not iterate.
->>>>>>> dec2b154
 
         #print("Derivatives calculated")
         #print(dv_dict)
