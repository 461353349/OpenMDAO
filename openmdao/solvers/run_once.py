--- conflicted
+++ resolved
@@ -38,10 +38,4 @@
         update_local_meta(local_meta, (self.iter_count,))
 
         system.children_solve_nonlinear(local_meta)
-<<<<<<< HEAD
-
-        for recorder in self.recorders:
-            recorder.record(system.params, system.unknowns, system.resids, local_meta)
-=======
-        self.recorders.record(system, local_meta)
->>>>>>> 78d5f61a
+        self.recorders.record(system, local_meta)