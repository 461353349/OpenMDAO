""" OpenMDAO LinearSolver that uses Scipy's GMRES to solve for derivatives."""

from __future__ import print_function

from six import iteritems

import numpy as np
<<<<<<< HEAD
=======

>>>>>>> 3e8eec1c
from scipy.sparse.linalg import gmres, LinearOperator
import scipy

from openmdao.solvers.solver_base import LinearSolver


class ScipyGMRES(LinearSolver):
    """ Scipy's GMRES Solver. This is a serial solver, so
    it should never be used in an MPI setting.
    """

    def __init__(self):
        super(ScipyGMRES, self).__init__()

        opt = self.options
        opt.add_option('atol', 1e-12,
                       desc='Absolute convergence tolerance.')
        opt.add_option('maxiter', 100,
                       desc='Maximum number of iterations.')
        opt.add_option('mode', 'fwd', values=['fwd', 'rev', 'auto'],
                       desc="Derivative calculation mode, set to 'fwd' for " + 
                       "forward mode, 'rev' for reverse mode, or 'auto' to " +

                       "let OpenMDAO determine the best mode.")
        opt.add_option('precondition', False,
                       desc='Set to True to turn on preconditioning.')

        # These are defined whenever we call solve to provide info we need in
        # the callback.
        self.system = None
        self.voi = None
        self.mode = None

    def solve(self, rhs_mat, system, mode):
        """ Solves the linear system for the problem in self.system. The
        full solution vector is returned.

        Args
        ----
        rhs_mat : dict of ndarray
            Dictionary containing one ndarry per top level quantity of
            interest. Each array contains the right-hand side for the linear
            solve.

        system : `System`
            Parent `System` object.

        mode : string
            Derivative mode, can be 'fwd' or 'rev'.

        Returns
        -------
        dict of ndarray : Solution vectors
        """

        options = self.options
        self.mode = mode

        unknowns_mat = {}
        for voi, rhs in iteritems(rhs_mat):

            # Scipy can only handle one right-hand-side at a time.
            self.voi = voi

            n_edge = len(rhs)
            A = LinearOperator((n_edge, n_edge),
                               matvec=self.mult,
                               dtype=float)

            # Support a preconditioner
            if self.options['precondition'] == True:
                M = LinearOperator((n_edge, n_edge),
                                   matvec=self.precon,
                                   dtype=float)
            else:
                M = None

            # Call GMRES to solve the linear system
            self.system = system
<<<<<<< HEAD
            d_unknowns, info = gmres(A, rhs, M=M,
=======

            d_unknowns, info = gmres(A, rhs,
>>>>>>> 3e8eec1c
                                     tol=options['atol'],
                                     maxiter=options['maxiter'])
            self.system = None

            if info > 0:
                msg = "ERROR in solve in '{}': gmres failed to converge " \
                      "after {} iterations"
                print(msg.format(system.name, options['maxiter']))
                # logger.error(msg, system.name, info)
            elif info < 0:
                msg = "ERROR in solve in '{}': gmres failed"
                print(msg.format(system.name))
                # logger.error(msg, system.name)

            unknowns_mat[voi] = d_unknowns

            # print system.name, 'Linear solution vec', d_unknowns


        return unknowns_mat

    def mult(self, arg):
        """ GMRES Callback: applies Jacobian matrix. Mode is determined by the
        system.

        Args
        ----
        arg : ndarray
            Incoming vector

        Returns
        -------
        ndarray : Matrix vector product of arg with jacobian
        """

        system = self.system
        mode = self.mode

        voi = self.voi
        if mode == 'fwd':
            sol_vec, rhs_vec = system.dumat[voi], system.drmat[voi]
        else:
            sol_vec, rhs_vec = system.drmat[voi], system.dumat[voi]

        # Set incoming vector
        sol_vec.vec[:] = arg[:]

        # Start with a clean slate
        rhs_vec.vec[:] = 0.0
        system.clear_dparams()

        system.apply_linear(mode, ls_inputs=self.system._ls_inputs, vois=[voi])

<<<<<<< HEAD
        #print("arg", arg)
        #print("result", rhs_vec.vec)
        return rhs_vec.vec[:]

    def precon(self, arg):
        """ GMRES Callback: applies a preconditioner by calling
        solve_nonlinear on this system's children.

        Args
        ----
        arg : ndarray
            Incoming vector

        Returns
        -------
        ndarray : Preconditioned vector
        """

        system = self.system
        mode = self.mode

        voi = self.voi
        if mode == 'fwd':
            sol_vec, rhs_vec = system.dumat[voi], system.drmat[voi]
        else:
            sol_vec, rhs_vec = system.drmat[voi], system.dumat[voi]

        # Set incoming vector
        rhs_vec.vec[:] = arg[:]

        # Start with a clean slate
        system.clear_dparams()

        for sub in system.subsystems():

            dumat = {}
            dumat[voi] = sub.dumat[voi]
            drmat = {}
            drmat[voi] = sub.drmat[voi]

            sub.solve_linear(dumat, drmat, (voi, ), mode=mode)

        #print("arg", arg)
        #print("preconditioned arg", precon_rhs)
        return sol_vec.vec
=======
        # debug("arg", arg)
        # debug("result", rhs_vec.vec)

        return rhs_vec.vec[:]
>>>>>>> 3e8eec1c
<|MERGE_RESOLUTION|>--- conflicted
+++ resolved
@@ -5,12 +5,7 @@
 from six import iteritems
 
 import numpy as np
-<<<<<<< HEAD
-=======
-
->>>>>>> 3e8eec1c
 from scipy.sparse.linalg import gmres, LinearOperator
-import scipy
 
 from openmdao.solvers.solver_base import LinearSolver
 
@@ -29,7 +24,7 @@
         opt.add_option('maxiter', 100,
                        desc='Maximum number of iterations.')
         opt.add_option('mode', 'fwd', values=['fwd', 'rev', 'auto'],
-                       desc="Derivative calculation mode, set to 'fwd' for " + 
+                       desc="Derivative calculation mode, set to 'fwd' for " +
                        "forward mode, 'rev' for reverse mode, or 'auto' to " +
 
                        "let OpenMDAO determine the best mode.")
@@ -88,12 +83,7 @@
 
             # Call GMRES to solve the linear system
             self.system = system
-<<<<<<< HEAD
             d_unknowns, info = gmres(A, rhs, M=M,
-=======
-
-            d_unknowns, info = gmres(A, rhs,
->>>>>>> 3e8eec1c
                                      tol=options['atol'],
                                      maxiter=options['maxiter'])
             self.system = None
@@ -147,9 +137,9 @@
 
         system.apply_linear(mode, ls_inputs=self.system._ls_inputs, vois=[voi])
 
-<<<<<<< HEAD
-        #print("arg", arg)
-        #print("result", rhs_vec.vec)
+        # debug("arg", arg)
+        # debug("result", rhs_vec.vec)
+
         return rhs_vec.vec[:]
 
     def precon(self, arg):
@@ -192,10 +182,4 @@
 
         #print("arg", arg)
         #print("preconditioned arg", precon_rhs)
-        return sol_vec.vec
-=======
-        # debug("arg", arg)
-        # debug("result", rhs_vec.vec)
-
-        return rhs_vec.vec[:]
->>>>>>> 3e8eec1c
+        return sol_vec.vec