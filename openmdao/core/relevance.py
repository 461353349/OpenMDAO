--- conflicted
+++ resolved
@@ -143,17 +143,10 @@
         vgraph = nx.DiGraph()  # var graph
         sgraph = nx.DiGraph()  # subsystem graph
 
-<<<<<<< HEAD
         compins = {}  # maps input vars to components
         compouts = {} # maps output vars to components
 
         promote_map = {}
-=======
-        compins = {} # Order not guaranteed.  Do not iterate. maps input vars to components
-        compouts = {} # Order not guaranteed.  Do not iterate. maps output vars to components
-
-        promote_map = {} # Order not guaranteed.  Do not iterate.
->>>>>>> dec2b154
         to_prom_name = group._sysdata.to_prom_name
 
         # ensure we have system graph nodes even for unconnected subsystems
@@ -206,13 +199,10 @@
             Dictionary that maps a variable name to all other variables in the
             graph that are relevant to it.
         """
-<<<<<<< HEAD
-        relevant = {}
+
+        relevant = {} # Order not guaranteed.  Do not iterate.
         succs = {}
-=======
-        relevant = {} # Order not guaranteed.  Do not iterate.
-        succs = {} # Order not guaranteed.  Do not iterate.
->>>>>>> dec2b154
+
         for nodes in self.inputs:
             for node in nodes:
                 relevant[node] = set()
@@ -243,11 +233,7 @@
         Given the dict that maps relevant vars to each VOI, find the mapping
         of each VOI to the set of systems that need to run.
         """
-<<<<<<< HEAD
         relevant_systems = {}
-=======
-        relevant_systems = {} # Order not guaranteed.  Do not iterate.
->>>>>>> dec2b154
         grev = self._sgraph.reverse()
 
         to_abs_uname = self._sysdata.to_abs_uname
