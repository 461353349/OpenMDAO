--- conflicted
+++ resolved
@@ -172,7 +172,7 @@
                     raise RuntimeError(msg % (vname, tuple(vnames), grp))
 
         param_intsect = set(vnames).intersection(self._params.keys())
-        
+
         if param_intsect and len(param_intsect) != len(vnames):
             raise RuntimeError("%s cannot be grouped because %s are params and %s are not." %
                                (vnames, list(param_intsect),
@@ -291,11 +291,7 @@
             except IndexError:
                 msg = "Index for {} '{}' is out of bounds. "
                 msg += "Requested index: {}, "
-<<<<<<< HEAD
-                msg += "Parameter shape: {}."
-=======
                 msg += "shape: {}."
->>>>>>> 6897f20b
                 raise IndexError(msg.format(voi_type, name, meta['indices'],
                                             uvec.metadata(name)['shape']))
 
