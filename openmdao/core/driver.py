--- conflicted
+++ resolved
@@ -553,54 +553,6 @@
         """
         return self._cons
 
-<<<<<<< HEAD
-=======
-    def _gather_vars(self, vec, varnames):
-        '''
-        Gathers and returns only variables listed in
-        `varnames` from the vector `vec`
-        '''
-        local_vars = []
-
-        for name in varnames:
-            if self.root.comm.rank == self.root._owning_ranks[name]:
-                local_vars.append((name, vec[name]))
-
-        all_vars = self.root.comm.gather(local_vars, root=0)
-
-        if self.root.comm.rank == 0:
-            return dict(itertools.chain(*all_vars))
-
-    def record(self, metadata):
-        '''
-        Gathers variables for non-parallel case recorders and
-        calls record for all recorders
-
-        Args
-        ----
-        metadata: `dict`
-        Metadata for iteration coordinate
-        '''
-        params = self.root.params
-        unknowns = self.root.unknowns
-        resids = self.root.resids
-
-        if MPI and self._vars_to_record is not None:
-            pnames = self._vars_to_record['pnames']
-            unames = self._vars_to_record['unames']
-            rnames = self._vars_to_record['rnames']
-
-            params = self._gather_vars(params, pnames)
-            unknowns = self._gather_vars(unknowns, unames)
-            resids = self._gather_vars(resids, rnames)
-
-        # If the recorder does not support parallel recording
-        # we need to make sure we only record on rank 0.
-        for recorder in self.recorders:
-            if self.root.comm.rank == 0 or recorder._parallel:
-                recorder.record(params, unknowns, resids, metadata)
-
->>>>>>> 51c51d81
     def run(self, problem):
         """ Runs the driver. This function should be overriden when inheriting.
 
