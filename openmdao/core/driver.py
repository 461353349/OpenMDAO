--- conflicted
+++ resolved
@@ -62,13 +62,6 @@
             ('Constraint', self._cons, cons)
         ]
 
-<<<<<<< HEAD
-        sizes = {}
-        for item_name, item, newitem in item_tups:
-            for name, meta in iteritems(item):
-                if MPI and 'src_indices' in meta:
-                    sizes[name] = len(meta['src_indices'])
-=======
         for item_name, item, newitem in item_tups:
             for name, meta in iteritems(item):
                 rootmeta = root.unknowns.metadata(name)
@@ -77,7 +70,6 @@
                     raise ValueError("'%s' is a distributed variable and may "
                                      "not be used as a parameter, objective, "
                                      "or constraint." % name)
->>>>>>> 0a6398c1
 
                 # Check validity of variable
                 if name not in root.unknowns:
@@ -85,11 +77,7 @@
                     msg = msg.format(item_name, name)
                     raise ValueError(msg)
 
-<<<<<<< HEAD
-                if root.unknowns.metadata(name).get('remote'):
-=======
                 if rootmeta.get('remote'):
->>>>>>> 0a6398c1
                     continue
 
                 # Size is useful metadata to save
@@ -99,18 +87,6 @@
                     meta['size'] = rootmeta['size']
 
                 newitem[name] = meta
-
-        self._params = params
-        self._objs = objs
-        self._cons = cons
-
-                newitem[name] = meta
-
-        # make sure our sizes agree across processes
-        if MPI:
-            allsizes = np.zeros((root.comm.size, len(sizes)), dtype=int)
-            sizes = np.array(sizes.values(), dtype=int)
-
 
         self._params = params
         self._objs = objs
