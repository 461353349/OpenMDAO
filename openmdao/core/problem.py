""" OpenMDAO Problem class defintion."""

from __future__ import print_function

import warnings
from itertools import chain
from six import iteritems
import sys

# pylint: disable=E0611, F0401
import numpy as np

from openmdao.core.basicimpl import BasicImpl
from openmdao.core.checks import check_connections
from openmdao.core.component import Component
from openmdao.core.driver import Driver
from openmdao.core.mpiwrap import MPI, FakeComm
from openmdao.units.units import get_conversion_tuple
from openmdao.util.strutil import get_common_ancestor

class Problem(Component):
    """ The Problem is always the top object for running an OpenMDAO
    model.
    """

    def __init__(self, root=None, driver=None, impl=None):
        super(Problem, self).__init__()
        self.root = root
        if impl is None:
            self.impl = BasicImpl
        else:
            self.impl = impl
        if driver is None:
            self.driver = Driver()
        else:
            self.driver = driver

    def __getitem__(self, name):
        """Retrieve unflattened value of named variable from the root system.

        Parameters
        ----------
        name : str   OR   tuple : (name, vector)
             The name of the variable to retrieve from the unknowns vector OR
             a tuple of the name of the variable and the vector to get its
             value from.

        Returns
        -------
        The unflattened value of the given variable.
        """
        return self.root[name]

    def __setitem__(self, name, val):
        """Sets the given value into the appropriate `VecWrapper`.

        Parameters
        ----------
        name : str
             The name of the variable to set into the unknowns vector.
        """
        self.root[name] = val

    def subsystem(self, name):
        """
        Parameters
        ----------
        name : str
            Name of the subsystem to retrieve.

        Returns
        -------
        `System`
            A reference to the named subsystem.
        """
        return self.root.subsystem(name)

    def setup(self):
        """Performs all setup of vector storage, data transfer, etc.,
        necessary to perform calculations.
        """
        # Give every system an absolute pathname
        self.root._setup_paths(self.pathname)

        # divide MPI communicators among subsystems
        if MPI:
            self.root._setup_communicators(MPI.COMM_WORLD)
        else:
            self.root._setup_communicators(FakeComm())

        # Give every system a dictionary of parameters and of unknowns
        # that are visible to that system, keyed on absolute pathnames.
        # Metadata for each variable will contain the name of the
        # variable relative to that system as well as size and shape if
        # known.

        # Returns the parameters and unknowns dictionaries for the root.
        params_dict, unknowns_dict = self.root._setup_variables()

        # Get all explicit connections (stated with absolute pathnames)
        connections = self.root._get_explicit_connections()

        # go through relative names of all top level params/unknowns
        # if relative name in unknowns matches relative name in params
        # that indicates an implicit connection. All connections are returned
        # in absolute form.
        implicit_conns = _get_implicit_connections(params_dict, unknowns_dict)

        # check for conflicting explicit/implicit connections
        for tgt, src in connections.items():
            if tgt in implicit_conns:
                msg = "'%s' is explicitly connected to '%s' but implicitly connected to '%s'" % \
                      (tgt, connections[tgt], implicit_conns[tgt])
                raise RuntimeError(msg)

        # combine implicit and explicit connections
        connections.update(implicit_conns)

        # calculate unit conversions and store in param metadata
        _setup_units(connections, params_dict, unknowns_dict)

        # perform additional checks on connections (e.g. for compatible types and shapes)
        check_connections(connections, params_dict, unknowns_dict)

        # check for parameters that are not connected to a source/unknown
        hanging_params = []
        for p in params_dict:
            if p not in connections.keys():
                hanging_params.append(p)

        if hanging_params:
            msg = 'Parameters %s have no associated unknowns.' % hanging_params
            warnings.warn(msg)

        # propagate top level metadata, e.g. unit_conv, to subsystems
        self.root._update_sub_unit_conv()

        # Given connection information, create mapping from system pathname
        # to the parameters that system must transfer data to
        param_owners = assign_parameters(connections)

        # create VarManagers and VecWrappers for all groups in the system tree.
        self.root._setup_vectors(param_owners, connections, impl=self.impl)

        # Prep for case recording
        for recorder in self.driver.recorders:
            recorder.startup()

    def run(self):
        """ Runs the Driver in self.driver. """
<<<<<<< HEAD
        self.driver.run(self.root)

        # Should only happen in top Problem?
        system = self.root
        varmanager = system._varmanager
        params = varmanager.params
        unknowns = varmanager.unknowns
        resids = varmanager.resids
        for recorder in self.driver.recorders:
            recorder.record(params, unknowns, resids)
=======
        if self.root.is_active():
            self.driver.run(self.root)

            # Should only happen in top Problem?
            unknowns, _, resids, _, params, _ = self.root._varmanager.vectors()
            for recorder in self.driver.recorders:
                recorder.record(params, unknowns, resids)
>>>>>>> 1acc0744

    def calc_gradient(self, param_list, unknown_list, mode='auto',
                      return_format='array'):
        """ Returns the gradient for the system that is slotted in
        self.root. This function is used by the optimizer but also can be
        used for testing derivatives on your model.

        Parameters
        ----------
        param_list : list of strings (optional)
            List of parameter name strings with respect to which derivatives
            are desired. All params must have a paramcomp.

        unknown_list : list of strings (optional)
            List of output or state name strings for derivatives to be
            calculated. All must be valid unknowns in OpenMDAO.

        mode : string (optional)
            Deriviative direction, can be 'fwd', 'rev', 'fd', or 'auto'.
            Default is 'auto', which uses mode specified on the linear solver
            in root.

        return_format : string (optional)
            Format for the derivatives, can be 'array' or 'dict'.

        Returns
        -------
        ndarray or dict
            Jacobian of unknowns with respect to params.
        """

        if mode not in ['auto', 'fwd', 'rev', 'fd']:
            msg = "mode must be 'auto', 'fwd', 'rev', or 'fd'"
            raise ValueError(msg)

        if return_format not in ['array', 'dict']:
            msg = "return_format must be 'array' or 'dict'"
            raise ValueError(msg)

        # TODO Some of this stuff should go in the linearsolver, and some in
        # Group.

        root = self.root
        unknowns = root.unknowns
        params = root.params

        # Full model finite difference.
        if mode == 'fd' or root.fd_options['force_fd'] == True:
            Jfd = root.fd_jacobian(params, unknowns, root.resids,
                                   total_derivs=True)
            J = {}
            for okey in unknown_list:
                J[okey] = {}
                for ikey in param_list:
                    if isinstance(ikey, tuple):
                        ikey = ikey[0]

                    fd_ikey = ikey
                    if ikey not in params:
                        for key, val in iteritems(root._src):
                            if val == ikey:
                                fd_ikey = key

                    J[okey][ikey] = Jfd[okey, fd_ikey]
            return J

        # Prepare model for calculation
        root.clear_dparams()
        root.dunknowns.vec[:] = 0.0
        root.dresids.vec[:] = 0.0
        root.jacobian(params, unknowns, root.resids)

        rhs = np.zeros((len(unknowns.vec), ))

        # Initialized Jacobian
        if return_format == 'dict':
            J = {}
            for okey in unknown_list:
                J[okey] = {}
                for ikey in param_list:
                    if isinstance(ikey, tuple):
                        ikey = ikey[0]
                    J[okey][ikey] = None
        else:
            # TODO: need these functions
            num_input = system.get_size(param_list)
            num_output = system.get_size(unknown_list)
            J = np.zeros((num_output, num_input))

        # Respect choice of mode based on precedence.
        # Call arg > ln_solver option > auto-detect
        if mode == 'auto':
            mode = root.ln_solver.options['mode']
            if mode == 'auto':
                # TODO: Choose based on size
                msg = 'Automatic mode selction not yet implemented.'
                raise NotImplementedError(msg)

        if mode == 'fwd':
            input_list, output_list = param_list, unknown_list
        else:
            input_list, output_list = unknown_list, param_list

        # If Forward mode, solve linear system for each param
        # If Adjoint mode, solve linear system for each unknown
        j = 0
        for param in input_list:

            if param in unknowns:
                in_idx = unknowns.get_local_idxs(param)
            elif hasattr(root, '_src'):
                param_src = root._src.get(param)
                if param_src in unknowns:
                    in_idx = unknowns.get_local_idxs(param_src)

            jbase = j

            for irhs in in_idx:

                rhs[irhs] = 1.0

                # Call GMRES to solve the linear system
                dx = root.ln_solver.solve(rhs, root, mode)

                rhs[irhs] = 0.0

                i = 0
                for item in output_list:

                    if item in unknowns:
                        out_idx = unknowns.get_local_idxs(item)
                    elif hasattr(root, '_src'):
                        param_src = root._src.get(item)
                        if param_src in unknowns:
                            out_idx = unknowns.get_local_idxs(param_src)

                    nk = len(out_idx)

                    if return_format == 'dict':
                        if mode == 'fwd':
                            if J[item][param] is None:
                                J[item][param] = np.zeros((nk, len(in_idx)))
                            J[item][param][:, j-jbase] = dx[out_idx]
                        else:
                            if J[param][item] is None:
                                J[param][item] = np.zeros((len(in_idx), nk))
                            J[param][item][j-jbase, :] = dx[out_idx]

                    else:
                        if mode == 'fwd':
                            J[i:i+nk, j] = dx[out_indices]
                        else:
                            J[j, i:i+nk] = dx[out_indices]
                        i += nk

                j += 1

        return J

    def check_partial_derivatives(self, out_stream=sys.stdout):
        """ Checks partial derivatives comprehensively for all components in
        your model.

        Parameters
        ----------

        out_stream : file_like
            Where to send human readable output. Default is sys.stdout. Set to
            None to suppress.

        Returns
        -------
        Dict of Dicts of Dicts of Tuples of Floats.

        First key is the component name; 2nd key is the (output, input) tuple
        of strings; third key is one of ['rel error', 'abs error',
        'magnitude', 'fdstep']; Tuple contains norms for forward - fd,
        adjoint - fd, forward - adjoint using the best case fdstep.
        """

        root = self.root
        varmanager = root._varmanager

        # Linearize the model
        root.jacobian(varmanager.params, varmanager.unknowns,
                      varmanager.resids)

        if out_stream is not None:
            out_stream.write('Partial Derivatives Check\n\n')

        data = {}
        skip_keys = []
        model_hierarchy = _find_all_comps(root)

        # Check derivative calculations for all comps at every level of the
        # system hierarchy.
        for group, comps in model_hierarchy.items():
            for comp in comps:

                # No need to check comps that don't have any derivs.
                if comp.fd_options['force_fd'] == True:
                    continue

                cname = comp.pathname
                data[cname] = {}
                jac_fwd = {}
                jac_rev = {}
                jac_fd = {}

                params = comp.params
                unknowns = comp.unknowns
                resids = comp.resids
                dparams = comp.dparams
                dunknowns = comp.dunknowns
                dresids = comp.dresids

                if out_stream is not None:
                    out_stream.write('-'*(len(cname)+15) + '\n')
                    out_stream.write("Component: '%s'\n" % cname)
                    out_stream.write('-'*(len(cname)+15) + '\n')

                # Figure out implicit states for this comp
                states = []
                for u_name, meta in iteritems(comp._unknowns_dict):
                    if meta.get('state'):
                        states.append(meta['relative_name'])

                # Create all our keys and allocate Jacs
                for p_name in chain(params, states):

                    dinputs = dunknowns if p_name in states else dparams
                    p_size = np.size(dinputs[p_name])

                    # Check dimensions of user-supplied Jacobian
                    for u_name in unknowns:

                        u_size = np.size(dunknowns[u_name])
                        if comp._jacobian_cache is not None:

                            # Go no further if we aren't defined.
                            if (u_name, p_name) not in comp._jacobian_cache:
                                skip_keys.append((u_name, p_name))
                                continue

                            user = comp._jacobian_cache[(u_name, p_name)].shape

                            # User may use floats for scalar jacobians
                            if len(user) < 2:
                                user = (user[0], 1)

                            if user[0] != u_size or user[1] != p_size:
                                msg = "Jacobian in component '{}' between the" + \
                                " variables '{}' and '{}' is the wrong size. " + \
                                "It should be {} by {}"
                                msg = msg.format(cname, p_name, u_name, p_size,
                                                 u_size)
                                raise ValueError(msg)

                        jac_fwd[(u_name, p_name)] = np.zeros((u_size, p_size))
                        jac_rev[(u_name, p_name)] = np.zeros((u_size, p_size))

                # Reverse derivatives first
                for u_name in dresids:
                    u_size = np.size(dunknowns[u_name])

                    # Send columns of identity
                    for idx in range(u_size):
                        dresids.vec[:] = 0.0
                        root.clear_dparams()
                        dunknowns.vec[:] = 0.0

                        dresids.flat[u_name][idx] = 1.0
                        comp.apply_linear(params, unknowns, dparams,
                                          dunknowns, dresids, 'rev')

                        for p_name in chain(params, states):
                            if (u_name, p_name) in skip_keys:
                                continue

                            dinputs = dunknowns if p_name in states else dparams

                            jac_rev[(u_name, p_name)][idx, :] = dinputs.flat[p_name]

                # Forward derivatives second
                for p_name in chain(params, states):

                    dinputs = dunknowns if p_name in states else dparams
                    p_size = np.size(dinputs[p_name])

                    # Send columns of identity
                    for idx in range(p_size):
                        dresids.vec[:] = 0.0
                        root.clear_dparams()
                        dunknowns.vec[:] = 0.0

                        dinputs.flat[p_name][idx] = 1.0
                        comp.apply_linear(params, unknowns, dparams,
                                          dunknowns, dresids, 'fwd')

                        for u_name in dresids:
                            if (u_name, p_name) in skip_keys:
                                continue

                            jac_fwd[(u_name, p_name)][:, idx] = dresids.flat[u_name]

                # Finite Difference goes last
                dresids.vec[:] = 0.0
                root.clear_dparams()
                dunknowns.vec[:] = 0.0
                jac_fd = comp.fd_jacobian(params, unknowns, resids,
                                          step_size=1e-6)

                # Assemble and Return all metrics.
                _assemble_deriv_data(chain(params, states), resids, data[cname],
                                     jac_fwd, jac_rev, jac_fd, out_stream,
                                     skip_keys)

        return data

    def check_total_derivatives(self, out_stream=sys.stdout):
        """ Checks total derivatives for problem defined at the top.

        Parameters
        ----------

        out_stream : file_like
            Where to send human readable output. Default is sys.stdout. Set to
            None to suppress.

        Returns
        -------
        Dict of Dicts of Tuples of Floats

        First key is the (output, input) tuple of strings; second key is one
        of ['rel error', 'abs error', 'magnitude', 'fdstep']; Tuple contains
        norms for forward - fd, adjoint - fd, forward - adjoint using the
        best case fdstep.
        """

        if out_stream is not None:
            out_stream.write('Total Derivatives Check\n\n')

        # Params and Unknowns that we provide at this level.
        param_list = self.root._get_fd_params()
        unknown_list = self.root._get_fd_unknowns()

        # Calculate all our Total Derivatives
        Jfor = self.calc_gradient(param_list, unknown_list, mode='fwd',
                                  return_format='dict')
        Jrev = self.calc_gradient(param_list, unknown_list, mode='rev',
                                  return_format='dict')
        Jfd = self.calc_gradient(param_list, unknown_list, mode='fd',
                                 return_format='dict')

        Jfor = jac_to_flat_dict(Jfor)
        Jrev = jac_to_flat_dict(Jrev)
        Jfd = jac_to_flat_dict(Jfd)

        # Assemble and Return all metrics.
        data = {}
        _assemble_deriv_data(param_list, unknown_list, data,
                             Jfor, Jrev, Jfd, out_stream)


        return data

def _setup_units(connections, params_dict, unknowns_dict):
    """
    Calculate unit conversion factors for any connected
    variables having different units and store them in params_dict.

    Parameters
    ----------
    connections : dict
        A dict of target variables (absolute name) mapped
        to the absolute name of their source variable.

    params_dict : OrderedDict
        A dict of parameter metadata for the whole `Problem`.

    unknowns_dict : OrderedDict
        A dict of unknowns metadata for the whole `Problem`.
    """

    for target, source in connections.items():
        tmeta = params_dict[target]
        smeta = unknowns_dict[source]

        # units must be in both src and target to have a conversion
        if 'units' not in tmeta or 'units' not in smeta:
            continue

        src_unit = smeta['units']
        tgt_unit = tmeta['units']

        try:
            scale, offset = get_conversion_tuple(src_unit, tgt_unit)
        except TypeError as err:
            if str(err) == "Incompatible units":
                msg = "Unit '{s[units]}' in source '{s[relative_name]}' "\
                    "is incompatible with unit '{t[units]}' "\
                    "in target '{t[relative_name]}'.".format(s=smeta, t=tmeta)
                raise TypeError(msg)
            else:
                raise

        # If units are not equivalent, store unit conversion tuple
        # in the parameter metadata
        if scale != 1.0 or offset != 0.0:
            tmeta['unit_conv'] = (scale, offset)


def assign_parameters(connections):
    """Map absolute system names to the absolute names of the
    parameters they transfer data to.
    """
    param_owners = {}

    for par, unk in connections.items():
        param_owners.setdefault(get_common_ancestor(par, unk), []).append(par)

    return param_owners


def _find_all_comps(group):
    """ Recursive function that assembles a dictionary whose keys are Group
    instances and whose values are lists of Component instances."""

    data = {group:[]}
    for c_name, c in group.components():
        data[group].append(c)
    for sg_name, sg in group.subgroups():
        data.update(_find_all_comps(sg))
    return data

def _get_implicit_connections(params_dict, unknowns_dict):
    """
    Finds all matches between relative names of parameters and
    unknowns.  Any matches imply an implicit connection.  All
    connections are expressed using absolute pathnames.

    This should only be called using params and unknowns from the
    top level `Group` in the system tree.

    Parameters
    ----------
    params_dict : dict
        dictionary of metadata for all parameters in this `Group`

    unknowns_dict : dict
        dictionary of metadata for all unknowns in this `Group`

    Returns
    -------
    dict
        implicit connections in this `Group`, represented as a mapping
        from the pathname of the target to the pathname of the source

    Raises
    ------
    RuntimeError
        if a a promoted variable name matches multiple unknowns
    """

    # collect all absolute names that map to each relative name
    abs_unknowns = {}
    for abs_name, u in unknowns_dict.items():
        abs_unknowns.setdefault(u['relative_name'], []).append(abs_name)

    abs_params = {}
    for abs_name, p in params_dict.items():
        abs_params.setdefault(p['relative_name'], []).append(abs_name)

    # check if any relative names correspond to mutiple unknowns
    for name, lst in abs_unknowns.items():
        if len(lst) > 1:
            raise RuntimeError("Promoted name '%s' matches multiple unknowns: %s" %
                               (name, lst))

    connections = {}
    for uname, uabs in abs_unknowns.items():
        pabs = abs_params.get(uname, ())
        for p in pabs:
            connections[p] = uabs[0]

    return connections

def jac_to_flat_dict(jac):
    """ Converts a double `dict` jacobian to a flat `dict` Jacobian. Keys go
    from [out][in] to [out,in].

    Parameters
    ----------

    jac : dict of dicts of ndarrays
        Jacobian that comes from calc_gradient when the return_type is 'dict'.

    Returns
    -------

    dict of ndarrays"""

    new_jac = {}
    for key1, val1 in jac.items():
        for key2, val2 in val1.items():
            new_jac[(key1, key2)] = val2

    return new_jac

def _assemble_deriv_data(params, resids, cdata, jac_fwd, jac_rev, jac_fd,
                         out_stream, skip_keys=[None]):
    """ Assembles dictionaries and prints output for check derivatives
    functions. This is used by both the partial and total derivative
    checks."""
    started = False

    for p_name in params:
        for u_name in resids:

            ldata = cdata[(u_name, p_name)] = {}

            Jsub_fd = jac_fd[(u_name, p_name)]

            if (u_name, p_name) in skip_keys:
                Jsub_for = np.zeros(Jsub_fd.shape)
                Jsub_rev = np.zeros(Jsub_fd.shape)
            else:
                Jsub_for = jac_fwd[(u_name, p_name)]
                Jsub_rev = jac_rev[(u_name, p_name)]

            ldata['J_fd'] = Jsub_fd
            ldata['J_fwd'] = Jsub_for
            ldata['J_rev'] = Jsub_rev

            magfor = np.linalg.norm(Jsub_for)
            magrev = np.linalg.norm(Jsub_rev)
            magfd = np.linalg.norm(Jsub_fd)

            ldata['magnitude'] = (magfor, magrev, magfd)

            abs1 = np.linalg.norm(Jsub_for - Jsub_fd)
            abs2 = np.linalg.norm(Jsub_rev - Jsub_fd)
            abs3 = np.linalg.norm(Jsub_for - Jsub_rev)

            ldata['abs error'] = (abs1, abs2, abs3)

            rel1 = np.linalg.norm(Jsub_for - Jsub_fd)/magfd
            rel2 = np.linalg.norm(Jsub_rev - Jsub_fd)/magfd
            rel3 = np.linalg.norm(Jsub_for - Jsub_rev)/magfd

            ldata['rel error'] = (rel1, rel2, rel3)

            if out_stream is None:
                continue

            if started is True:
                out_stream.write(' -'*30 + '\n')
            else:
                started = True

            # Optional file_like output
            out_stream.write("  Variable '%s' wrt '%s'\n\n"% (u_name, p_name))

            out_stream.write('    Forward Magnitude : %.6e\n' % magfor)
            out_stream.write('    Reverse Magnitude : %.6e\n' % magrev)
            out_stream.write('         Fd Magnitude : %.6e\n\n' % magfd)

            out_stream.write('    Absolute Error (Jfor - Jfd) : %.6e\n' % abs1)
            out_stream.write('    Absolute Error (Jrev - Jfd) : %.6e\n' % abs2)
            out_stream.write('    Absolute Error (Jfor - Jrev): %.6e\n\n' % abs3)

            out_stream.write('    Relative Error (Jfor - Jfd) : %.6e\n' % rel1)
            out_stream.write('    Relative Error (Jrev - Jfd) : %.6e\n' % rel2)
            out_stream.write('    Relative Error (Jfor - Jrev): %.6e\n\n' % rel3)

            out_stream.write('    Raw Forward Derivative (Jfor)\n\n')
            out_stream.write(str(Jsub_for))
            out_stream.write('\n\n')
            out_stream.write('    Raw Reverse Derivative (Jrev)\n\n')
            out_stream.write(str(Jsub_rev))
            out_stream.write('\n\n')
            out_stream.write('    Raw FD Derivative (Jfor)\n\n')
            out_stream.write(str(Jsub_fd))
            out_stream.write('\n\n')

def _get_implicit_connections(params_dict, unknowns_dict):
    """
    Finds all matches between relative names of parameters and
    unknowns.  Any matches imply an implicit connection.  All
    connections are expressed using absolute pathnames.

    This should only be called using params and unknowns from the
    top level `Group` in the system tree.

    Parameters
    ----------
    params_dict : dict
        dictionary of metadata for all parameters in this `Group`

    unknowns_dict : dict
        dictionary of metadata for all unknowns in this `Group`

    Returns
    -------
    dict
        implicit connections in this `Group`, represented as a mapping
        from the pathname of the target to the pathname of the source

    Raises
    ------
    RuntimeError
        if a a promoted variable name matches multiple unknowns
    """

    # collect all absolute names that map to each relative name
    abs_unknowns = {}
    for abs_name, u in unknowns_dict.items():
        abs_unknowns.setdefault(u['relative_name'], []).append(abs_name)

    abs_params = {}
    for abs_name, p in params_dict.items():
        abs_params.setdefault(p['relative_name'], []).append(abs_name)

    # check if any relative names correspond to mutiple unknowns
    for name, lst in abs_unknowns.items():
        if len(lst) > 1:
            raise RuntimeError("Promoted name '%s' matches multiple unknowns: %s" %
                               (name, lst))

    connections = {}
    for uname, uabs in abs_unknowns.items():
        pabs = abs_params.get(uname, ())
        for p in pabs:
            connections[p] = uabs[0]

    return connections<|MERGE_RESOLUTION|>--- conflicted
+++ resolved
@@ -14,7 +14,7 @@
 from openmdao.core.checks import check_connections
 from openmdao.core.component import Component
 from openmdao.core.driver import Driver
-from openmdao.core.mpiwrap import MPI, FakeComm
+from openmdao.core.mpiwrap import MPI, FakeComm, debug
 from openmdao.units.units import get_conversion_tuple
 from openmdao.util.strutil import get_common_ancestor
 
@@ -148,26 +148,19 @@
 
     def run(self):
         """ Runs the Driver in self.driver. """
-<<<<<<< HEAD
-        self.driver.run(self.root)
-
-        # Should only happen in top Problem?
-        system = self.root
-        varmanager = system._varmanager
-        params = varmanager.params
-        unknowns = varmanager.unknowns
-        resids = varmanager.resids
-        for recorder in self.driver.recorders:
-            recorder.record(params, unknowns, resids)
-=======
-        if self.root.is_active():
-            self.driver.run(self.root)
-
-            # Should only happen in top Problem?
-            unknowns, _, resids, _, params, _ = self.root._varmanager.vectors()
-            for recorder in self.driver.recorders:
-                recorder.record(params, unknowns, resids)
->>>>>>> 1acc0744
+
+        try:
+            if self.root.is_active():
+                debug('driver run')
+                self.driver.run(self.root)
+                debug('recording: recorders=%s' % self.driver.recorders)
+                # Should only happen in top Problem?
+                unknowns, _, resids, _, params, _ = self.root._varmanager.vectors()
+                for recorder in self.driver.recorders:
+                    recorder.record(params, unknowns, resids)
+        except:
+            import traceback
+            debug(traceback.format_exc())
 
     def calc_gradient(self, param_list, unknown_list, mode='auto',
                       return_format='array'):
@@ -603,57 +596,6 @@
         data.update(_find_all_comps(sg))
     return data
 
-def _get_implicit_connections(params_dict, unknowns_dict):
-    """
-    Finds all matches between relative names of parameters and
-    unknowns.  Any matches imply an implicit connection.  All
-    connections are expressed using absolute pathnames.
-
-    This should only be called using params and unknowns from the
-    top level `Group` in the system tree.
-
-    Parameters
-    ----------
-    params_dict : dict
-        dictionary of metadata for all parameters in this `Group`
-
-    unknowns_dict : dict
-        dictionary of metadata for all unknowns in this `Group`
-
-    Returns
-    -------
-    dict
-        implicit connections in this `Group`, represented as a mapping
-        from the pathname of the target to the pathname of the source
-
-    Raises
-    ------
-    RuntimeError
-        if a a promoted variable name matches multiple unknowns
-    """
-
-    # collect all absolute names that map to each relative name
-    abs_unknowns = {}
-    for abs_name, u in unknowns_dict.items():
-        abs_unknowns.setdefault(u['relative_name'], []).append(abs_name)
-
-    abs_params = {}
-    for abs_name, p in params_dict.items():
-        abs_params.setdefault(p['relative_name'], []).append(abs_name)
-
-    # check if any relative names correspond to mutiple unknowns
-    for name, lst in abs_unknowns.items():
-        if len(lst) > 1:
-            raise RuntimeError("Promoted name '%s' matches multiple unknowns: %s" %
-                               (name, lst))
-
-    connections = {}
-    for uname, uabs in abs_unknowns.items():
-        pabs = abs_params.get(uname, ())
-        for p in pabs:
-            connections[p] = uabs[0]
-
-    return connections
 
 def jac_to_flat_dict(jac):
     """ Converts a double `dict` jacobian to a flat `dict` Jacobian. Keys go
