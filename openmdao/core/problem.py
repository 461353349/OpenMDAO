""" OpenMDAO Problem class defintion."""

from __future__ import print_function

import os
import sys
import json
import warnings
import traceback
from collections import OrderedDict
from itertools import chain
from six import iteritems, itervalues
from six.moves import cStringIO

import networkx as nx
import numpy as np

from openmdao.core.system import System
from openmdao.core.group import Group
from openmdao.core.component import Component
from openmdao.core.parallel_group import ParallelGroup
from openmdao.core.parallel_fd_group import ParallelFDGroup
from openmdao.core.basic_impl import BasicImpl
from openmdao.core._checks import check_connections, _both_names
from openmdao.core.driver import Driver
from openmdao.core.mpi_wrap import MPI, under_mpirun, debug
from openmdao.core.relevance import Relevance

from openmdao.components.indep_var_comp import IndepVarComp
from openmdao.solvers.scipy_gmres import ScipyGMRES
from openmdao.solvers.ln_direct import DirectSolver
from openmdao.solvers.ln_gauss_seidel import LinearGaussSeidel

from openmdao.units.units import get_conversion_tuple
from openmdao.util.string_util import get_common_ancestor, nearest_child, name_relative_to
from openmdao.util.graph import plain_bfs
from openmdao.util.options import OptionsDictionary
from openmdao.util.dict_util import _jac_to_flat_dict

force_check = os.environ.get('OPENMDAO_FORCE_CHECK_SETUP')
trace = os.environ.get('OPENMDAO_TRACE')


class _ProbData(object):
    """
    A container for Problem level data that is needed by subsystems
    and VecWrappers.
    """
    def __init__(self):
        self.top_lin_gs = False
        self.in_complex_step = False
<<<<<<< HEAD
        self.precon_level = 0
=======
        self.pathname = ''
>>>>>>> 3f747032

def _get_root_var(root, name):
    """
    Get the value of a variable given its top level promoted name.
    """
    if name in root.unknowns:
        return root.unknowns[name]
    elif name in root.params:
        return root.params[name]
    elif name in root._sysdata.to_abs_pnames:
        p = root._sysdata.to_abs_pnames[name][0]
        return root._rec_get_param(p)
    else:
        try:
            p = root._probdata.dangling[name][0]
            return root._rec_get_param(p)
        except KeyError:
            raise KeyError("Variable '%s' not found." % name)

def _set_root_var(root, name, val):
    """
    Set the value of a variable given its top level promoted name.
    """
    if name in root.unknowns:
        root.unknowns[name] = val
    elif name in root._probdata.dangling:
        # if dangling, set all dangling vars that match the promoted name.
        for p in root._probdata.dangling[name]:
            parts = p.split('.', 1)
            if len(parts) == 1:
                root.params[p] = val
            else:
                root._subsystems[parts[0]]._rec_set_param(parts[1], val)
    else:
        raise KeyError("Variable '%s' not found." % name)


class Problem(object):
    """ The Problem is always the top object for running an OpenMDAO
    model.

    Args
    ----
    root : `Group`, optional
        The top-level `Group` for the `Problem`.  If not specified, a default
        `Group` will be created

    driver : `Driver`, optional
        The top-level `Driver` for the `Problem`.  If not specified, a default
        "Run Once" `Driver` will be used

    impl : `BasicImpl` or `PetscImpl`, optional
        The vector and data transfer implementation for the `Problem`.
        For parallel processing support using MPI, `PetscImpl` is required.
        If not specified, the default `BasicImpl` will be used.

    comm : an MPI communicator (real or fake), optional
        A communicator that can be used for distributed operations when running
        under MPI. If not specified, the default "COMM_WORLD" will be used.
    """

    def __init__(self, root=None, driver=None, impl=None, comm=None):
        super(Problem, self).__init__()
        self.root = root
        self._probdata = _ProbData()

        if MPI:
            from openmdao.core.petsc_impl import PetscImpl
            if impl != PetscImpl:
                raise ValueError("To run under MPI, the impl for a Problem must be PetscImpl.")

        if impl is None:
            self._impl = BasicImpl
        else:
            self._impl = impl

        self.comm = comm

        if driver is None:
            self.driver = Driver()
        else:
            self.driver = driver

        self.pathname = ''
        self._parent_dir = None

    def __getitem__(self, name):
        """Retrieve unflattened value of named unknown or unconnected
        param variable from the root system.

        Args
        ----
        name : str
             The name of the variable.

        Returns
        -------
        The unflattened value of the given variable.
        """
        return _get_root_var(self.root, name)

    def __setitem__(self, name, val):
        """Sets the given value into the appropriate `VecWrapper`.
        'name' is assumed to be a promoted name.

        Args
        ----
        name : str
             The promoted name of the variable to set into the
             unknowns vector, or into params vectors if the params are
             unconnected.
        """
        _set_root_var(self.root, name, val)

    def _setup_connections(self, params_dict, unknowns_dict):
        """Generate a mapping of absolute param pathname to the pathname
        of its unknown.

        Args
        ----

        params_dict : OrderedDict
            A dict of parameter metadata for the whole `Problem`.

        unknowns_dict : OrderedDict
            A dict of unknowns metadata for the whole `Problem`.

        """
        to_prom_name = self._probdata.to_prom_name

        # Get all explicit connections (stated with absolute pathnames)
        connections = self.root._get_explicit_connections()

        # get set of promoted params that are not *implicitly* connected
        # to anything, and add all implicit connections to the connections dict.
        prom_noconns = self._add_implicit_connections(connections)

        input_graph = nx.DiGraph()
        self._dangling = {}

        to_abs_pnames = self.root._sysdata.to_abs_pnames

        usrcs = set()

        # resolve any input to input connections
        for tgt, srcs in iteritems(connections):
            for src, idxs in srcs:
                input_graph.add_edge(src, tgt, idxs=idxs)
                if src in unknowns_dict:
                    usrcs.add(src)

        for prom, plist in iteritems(to_abs_pnames):
            input_graph.add_nodes_from(plist)
            if prom in prom_noconns:
                # include connections in the graph due to multiple params that
                # are promoted to the same name
                start = plist[0]
                input_graph.add_edges_from(((start,p) for p in plist[1:]),
                                           idxs=None)

        newconns = {}
        # loop over srcs that are unknowns
        for src in usrcs:
            newconns[src] = None
            src_idxs = {src:None}
            # walk depth first from each unknown src to each connected input,
            # updating src_indices if necessary
            for s, t in nx.dfs_edges(input_graph, src):
                tidxs = input_graph[s][t]['idxs']
                sidxs = src_idxs[s]

                if tidxs is None:
                    tidxs = sidxs
                elif sidxs is not None:
                    tidxs = np.array(sidxs)[tidxs]

                src_idxs[t] = tidxs

                if t in newconns:
                    newconns[t].append((src, tidxs))
                else:
                    newconns[t] = [(src, tidxs)]

        self._input_inputs = {}

        # now all nodes that are downstream of an unknown source have been
        # marked.  Anything left must be an input that is either dangling or
        # upstream of an input that does have an unknown source.
        for node in input_graph.nodes_iter():
            # only look at unmarked nodes that have 0 in_degree
            if node not in newconns and len(input_graph.pred[node]) == 0:
                nosrc = [node]
                # walk dfs from this input 'src' node until we hit a param
                # that has an unknown src
                for s, t in nx.dfs_edges(input_graph, node):
                    if t in newconns:  # found param with unknown src
                        src = newconns[t][0][0]
                        # connect the unknown src to all of the inputs connected
                        # to the current node that have no unknown src
                        for n in nosrc:
                            newconns[n] = [(src, None)]
                        break
                    else:
                        nosrc.append(t)
                else: # didn't find an unknown src, so must be dangling
                    set_nosrc = set(nosrc)
                    for n in nosrc:
                        self._dangling[to_prom_name[n]] = set_nosrc
                        self._input_inputs[n] = nosrc

        # connections must be in order across processes, so use an OrderedDict
        # and sort targets before adding them
        connections = OrderedDict()
        for tgt, srcs in sorted(newconns.items()):
            if srcs is not None:
                if len(srcs) > 1:
                    src_names = (n for n, idx in srcs)
                    self._setup_errors.append("Target '%s' is connected to "
                                              "multiple unknowns: %s" %
                                               (tgt, sorted(src_names)))
                connections[tgt] = srcs[0]

        return connections

    def _check_input_diffs(self, connections, params_dict, unknowns_dict):
        """For all sets of connected inputs, find any differences in units
        or initial value.
        """
        # loop over all dangling inputs
        for tgt, connected_inputs in iteritems(self._input_inputs):

            # figure out if any connected inputs have different initial
            # values or different units
            tgt_idx = connected_inputs.index(tgt)
            units = [params_dict[n].get('units') for n in connected_inputs]
            vals = [params_dict[n]['val'] for n in connected_inputs]

            diff_units = []

            for i, u in enumerate(units):
                if i != tgt_idx and u != units[tgt_idx]:
                    if units[tgt_idx] is None:
                        sname, s = connected_inputs[i], u
                        tname, t = connected_inputs[tgt_idx], units[tgt_idx]
                    else:
                        sname, s = connected_inputs[tgt_idx], units[tgt_idx]
                        tname, t = connected_inputs[i], u

                    diff_units.append((connected_inputs[i], u))

            if isinstance(vals[tgt_idx], np.ndarray):
                diff_vals = [(connected_inputs[i],v) for i,v in
                               enumerate(vals) if not
                                   (isinstance(v, np.ndarray) and
                                      v.shape==vals[tgt_idx].shape and
                                      (v==vals[tgt_idx]).all())]
            else:
                vtype = type(vals[tgt_idx])
                diff_vals = [(connected_inputs[i],v) for i,v in
                                 enumerate(vals) if vtype!=type(v) or
                                                      v!=vals[tgt_idx]]

            # if tgt has no unknown source, units MUST match, unless
            # one of them is None. At this point, connections contains
            # only unknown to input connections, so if the target is
            # in connections, it has an unknown source.

            if diff_units:
                filt = set([u for n,u in diff_units])
                if None in filt:
                    filt.remove(None)
                if filt:
                    proms = set([params_dict[item]['top_promoted_name'] \
                                 for item in connected_inputs])

                    # All params are promoted, so extra message for clarity.
                    if len(proms) == 1:
                        msg = "The following connected inputs are promoted to " + \
                            "'%s', but have different units" % proms.pop()
                    else:
                        msg = "The following connected inputs have no source and different " + \
                              "units"

                    msg += ": %s." % sorted([(tgt, params_dict[tgt].get('units'))] + \
                                            diff_units)
                    correct_src = params_dict[connected_inputs[0]]['top_promoted_name']
                    msg += " Connect '%s' to a source (such as an IndepVarComp)" % correct_src + \
                           " with defined units."

                    self._setup_errors.append(msg)
            if diff_vals:
                msg = ("The following sourceless connected inputs have "
                       "different initial values: "
                       "%s.  Connect one of them to the output of "
                       "an IndepVarComp to ensure that they have the "
                       "same initial value." %
                       (sorted([(tgt,params_dict[tgt]['val'])]+
                                         diff_vals)))
                self._setup_errors.append(msg)

        # now check for differences in step_size, step_calc, or form for
        # promoted inputs
        for promname, absnames in iteritems(self.root._sysdata.to_abs_pnames):
            if len(absnames) > 1:
                step_sizes, step_calcs, forms, types = {}, {}, {}, {}
                for name in absnames:
                    meta = self.root._params_dict[name]
                    ss = meta.get('step_size')
                    if ss is not None:
                        step_sizes[ss] = name
                    st = meta.get('step_calc')
                    if st is not None:
                        step_calcs[st] = name
                    f = meta.get('form')
                    if f is not None:
                        forms[f] = name

                if len(step_sizes) > 1:
                    self._setup_errors.append("The following parameters have the same "
                                  "promoted name, '%s', but different "
                                  "'step_size' values: %s" % (promname,
                                  sorted([(v,k) for k,v in step_sizes.items()])))

                if len(step_calcs) > 1:
                    self._setup_errors.append("The following parameters have the same "
                                  "promoted name, '%s', but different "
                                  "'step_calc' values: %s" % (promname,
                                 sorted([(v,k) for k,v in step_calcs.items()])))

                if len(forms) > 1:
                    self._setup_errors.append("The following parameters have the same "
                                  "promoted name, '%s', but different 'form' "
                                  "values: %s" % (promname,
                                      sorted([(v,k) for k,v in forms.items()])))

    def _get_ubc_vars(self, connections):
        """Return a list of any connected inputs that are used before they
        are set by their connected unknowns.
        """
        # this is the order that each component would run in if executed
        # a single time from the root system.
        full_order = {s.pathname : i for i,s in
                     enumerate(self.root.subsystems(recurse=True))}

        ubcs = []
        tgts = set()
        for tgt, (src,_) in iteritems(connections):
            # due to ambiguity in the pathname when we have subproblems, we need to
            # peel off dotted names from the right until we find a system name.
            parts = tgt.split('.')
            for i in range(len(parts)-1, 0, -1):
                name = '.'.join(parts[:i])
                if name in full_order:
                    tsys = name
                    break
            else:
                raise RuntimeError("Can't find system that contains '%s'" % tgt)

            parts = src.split('.')
            for i in range(len(parts)-1, 0, -1):
                name = '.'.join(parts[:i])
                if name in full_order:
                    ssys = name
                    break
            else:
                raise RuntimeError("Can't find system that contains '%s'" % src)

            if full_order[ssys] > full_order[tsys]:
                ubcs.append(tgt)
                tgts.add(tsys)

        return ubcs, tgts

    def setup(self, check=True, out_stream=sys.stdout):
        """Performs all setup of vector storage, data transfer, etc.,
        necessary to perform calculations.

        Args
        ----
        check : bool, optional
            Check for potential issues after setup is complete (the default
            is True)

        out_stream : a file-like object, optional
            Stream where report will be written if check is performed.
        """

        # Recursively call pre_setup on all subsystems
        for s in self.root.subsystems(recurse=True, include_self=True):
            s.pre_setup(self)

        self._setup_errors = []

        # if we modify the system tree, we'll need to call _init_sys_data,
        # _setup_variables and _setup_connections again
        tree_changed = False

        # call _setup_variables again if we change metadata
        meta_changed = False

        self._probdata = _ProbData()

        if isinstance(self.root.ln_solver, LinearGaussSeidel):
            self._probdata.top_lin_gs = True

        self.driver.set_root(self.pathname, self.root)

        # Give every system and solver an absolute pathname
        self.root._init_sys_data('', self._probdata)

        # divide MPI communicators among subsystems
        self._setup_communicators()

        # Returns the parameters and unknowns metadata dictionaries
        # for the root, which has an entry for each variable contained
        # in any child of root. Metadata for each variable will contain
        # the name of the variable relative to that system, the absolute
        # name of the variable, any user defined metadata, and the value,
        # size and/or shape if known. For example:
        #  unknowns_dict['G1.G2.foo.v1'] = {
        #     'pathname' : 'G1.G2.foo.v1', # absolute path from the top
        #     'size' : 1,
        #     'shape' : 1,
        #     'val': 2.5,   # the initial value of that variable (if known)
        #  }
        params_dict, unknowns_dict = self.root._setup_variables()

        self._probdata.params_dict = params_dict
        self._probdata.unknowns_dict = unknowns_dict
        self._probdata.to_prom_name = self.root._sysdata.to_prom_name

        # collect all connections, both implicit and explicit from
        # anywhere in the tree, and put them in a dict where each key
        # is an absolute param name that maps to the absolute name of
        # a single source.
        connections = self._setup_connections(params_dict, unknowns_dict)
        self._probdata.connections = connections
        self._probdata.dangling = self._dangling

        for tgt, (src, idxs) in iteritems(connections):
            tmeta = params_dict[tgt]
            if 'pass_by_obj' not in tmeta or not tmeta['pass_by_obj']:

                # Allow the user to omit the size of a parameter and pull
                # the size and shape from the connection source.
                if tmeta['shape'] == ():

                    smeta = unknowns_dict[src]

                    # Connected with src_indices specified
                    if idxs is not None:
                        size = len(idxs)
                        tmeta['shape'] = (size, )
                        tmeta['size'] = size
                        tmeta['val'] = smeta['val'][np.array(idxs)]

                    # Regular connection
                    else:
                        tmeta['shape'] = smeta['shape']
                        tmeta['size'] = smeta['size']
                        tmeta['val'] = smeta['val']

                # set src_indices into variable metadata
                if idxs is not None:
                    if isinstance(idxs, np.ndarray):
                        tmeta['src_indices'] = idxs
                    else:
                        tmeta['src_indices'] = np.array(idxs,
                                                  dtype=self._impl.idx_arr_type)

        # TODO: handle any automatic grouping of systems here...
        #       If we modify the system tree here, we'll have to call
        #       the full setup over again...

        if MPI:
            for s in self.root.components(recurse=True):
                # TODO: get rid of check for setup_distrib_idxs when we move to beta
                if hasattr(s, 'setup_distrib_idxs') or (
                         hasattr(s, 'setup_distrib') and (s.setup_distrib
                                                is not Component.setup_distrib)):
                    # component defines its own setup_distrib, so
                    # the metadata will change
                    meta_changed = True

        # All changes to the system tree or variable metadata
        # must be complete at this point.

        # if the system tree has changed, we have to redo the entire setup
        if tree_changed:
            return self.setup(check=check, out_stream=out_stream)
        elif meta_changed:
            params_dict, unknowns_dict = \
                self.root._setup_variables(compute_indices=True)

        # perform additional checks on connections
        # (e.g. for compatible types and shapes)
        self._setup_errors.extend(check_connections(connections, params_dict,
                                               unknowns_dict,
                                               self.root._sysdata.to_prom_name))

        # calculate unit conversions and store in param metadata
        self._setup_units(connections, params_dict, unknowns_dict)

        # propagate top level promoted names, unit conversions,
        # and connections down to all subsystems
        to_prom_name = self.root._sysdata.to_prom_name
        self._probdata.to_prom_name = to_prom_name

        for path, meta in iteritems(params_dict):
            # set top promoted name into var metadata
            meta['top_promoted_name'] = to_prom_name[path]

            # Check for dangling params that have no size or shape
            if path not in connections:
                if 'pass_by_obj' not in meta or not meta['pass_by_obj']:
                    if meta['shape'] == ():
                        self._setup_errors.append("Unconnected param '{}' is missing "
                                           "a shape or default value.".format(path))

        for path, meta in iteritems(unknowns_dict):
            meta['top_promoted_name'] = to_prom_name[path]

        # Given connection information, create mapping from system pathname
        # to the parameters that system must transfer data to
        param_owners = _assign_parameters(connections)

        pois = self.driver.desvars_of_interest()
        oois = self.driver.outputs_of_interest()

        self._driver_vois = set()
        for tup in chain(pois, oois):
            self._driver_vois.update(tup)

        # make sure pois and oois all refer to existing vars.
        # NOTE: all variables of interest (includeing POIs) must exist in
        #      the unknowns dict
        promoted_unknowns = self.root._sysdata.to_abs_uname

        parallel_p = False
        for vnames in pois:
            if len(vnames) > 1:
                parallel_p = True
            for v in vnames:
                if v not in promoted_unknowns:
                    raise NameError("Can't find param of interest '%s'." % v)

        parallel_u = False
        for vnames in oois:
            if len(vnames) > 1:
                parallel_u = True
            for v in vnames:
                if v not in promoted_unknowns:
                    raise NameError("Can't find quantity of interest '%s'." % v)

        mode = self._check_for_parallel_derivs(pois, oois, parallel_u, parallel_p)

        self._probdata.relevance = Relevance(self.root, params_dict,
                                             unknowns_dict, connections,
                                             pois, oois, mode)

        # perform auto ordering
        for s in self.root.subgroups(recurse=True, include_self=True):
            # set auto order if order not already set
            if not s._order_set:
                order = None
                broken_edges = None
                if self.comm.rank == 0:
                    order, broken_edges = s.list_auto_order()
                if MPI:
                    if trace:
                        debug("problem setup order bcast")
                    order, broken_edges = self.comm.bcast((order, broken_edges), root=0)
                    if trace:
                        debug("problem setup order bcast DONE")
                s.set_order(order)

        # Mark every comp that is executed out-of-order so that we
        # rerun them during apply_nonlinear (explicit comps)
        _, tsystems = self._get_ubc_vars(connections)
        for tsys in tsystems:
            sys = self.root.find_subsystem(tsys)
            sys._run_apply = True

        # report any differences in units or initial values for
        # sourceless connected inputs
        self._check_input_diffs(connections, params_dict, unknowns_dict)

        # If we perform fd on root and don't need derivatives in solvers, then we
        # don't have to allocate any deriv vectors.
        alloc_derivs = self.root.deriv_options['type'] == 'user'
        for sub in self.root.subgroups(recurse=True, include_self=True):
            alloc_derivs = alloc_derivs or sub.nl_solver.supports['uses_derivatives']

        # create VecWrappers for all systems in the tree.
        self.root._setup_vectors(param_owners, impl=self._impl, alloc_derivs=alloc_derivs)

        # Prepare Driver
        self.driver._setup()

        # get map of vars to VOI indices
        self._poi_indices, self._qoi_indices = self.driver._map_voi_indices()

        # Prepare Solvers
        for sub in self.root.subgroups(recurse=True, include_self=True):
            sub.nl_solver.setup(sub)
            sub.ln_solver.setup(sub)

        self._check_solvers()

        # Prep for case recording and record metadata
        self._start_recorders()

        if self._setup_errors:
            stream = cStringIO()
            stream.write("\nThe following errors occurred during setup:\n")
            for err in self._setup_errors:
                stream.write("%s\n" % err)
            raise RuntimeError(stream.getvalue())

        # Lock any restricted options in the options dictionaries.
        OptionsDictionary.locked = True

        # Recursively call post_setup on all subsystems
        for s in self.root.subsystems(recurse=True, include_self=True):
            s.post_setup(self)

        # check for any potential issues
        if check or force_check:
            return self.check_setup(out_stream)

        return {}

    def cleanup(self):
        """ Clean up resources prior to exit. """
        self.driver.cleanup()
        self.root.cleanup()

    def _check_solvers(self):
        """ Search over all solvers and raise errors for unsupported
        configurations. These include:

        Raise an exception if we detect a LinearGaussSeidel
        solver and that group has either cycles or uniterated states.

        Raise an exception if a Newton solver is found under any system that
        is set to complex step.
        """

        # all states that have some maxiter>1 linear solver above them in the tree
        iterated_states = set()
        group_states = []

        # put entry for '' into has_iter_solver just in case we're a subproblem
        has_iter_solver = {'': False}
        for group in self.root.subgroups(recurse=True, include_self=True):
            try:
                has_iter_solver[group.pathname] = (group.ln_solver.options['maxiter'] > 1)
            except KeyError:

                # DirectSolver handles coupled derivatives without iteration
                if isinstance(group.ln_solver, DirectSolver):
                    has_iter_solver[group.pathname] = (True)

            # Look for nl solvers that require derivs under Complex Step.
            opt = group.deriv_options
            if opt['type'] == 'cs':

                # TODO: Support using complex step on a subsystem
                if group.name != '':
                    msg = "Complex step is currently not supported for groups"
                    msg += " other than root."
                    self._setup_errors.append(msg)

                # Complex Step, so check for deriv requirement in subsolvers
                for sub in self.root.subgroups(recurse=True, include_self=True):
                    if hasattr(sub.nl_solver, 'ln_solver'):
                        msg = "The solver in '{}' requires derivatives. We "
                        msg += "currently do not support complex step around it."
                        self._setup_errors.append(msg.format(sub.name))

            parts = group.pathname.split('.')
            for i in range(len(parts)):
                # if an ancestor solver iterates, we're ok
                if has_iter_solver['.'.join(parts[:i])]:
                    is_iterated_somewhere = True
                    break
            else:
                is_iterated_somewhere = False

            # if we're iterated at this level or somewhere above, then it's
            # ok if we have cycles or states.
            if is_iterated_somewhere:
                continue

            if isinstance(group.ln_solver, LinearGaussSeidel) and \
                                     group.ln_solver.options['maxiter'] == 1:
                # If group has a cycle and lings can't iterate, that's
                # an error if current lin solver or ancestor lin solver doesn't
                # iterate.
                graph = group._get_sys_graph()
                strong = [sorted(s) for s in nx.strongly_connected_components(graph)
                          if len(s) > 1]
                if strong:
                    self._setup_errors.append("Group '%s' has a LinearGaussSeidel "
                                   "solver with maxiter==1 but it contains "
                                   "cycles %s. To fix this error, change to "
                                   "a different linear solver, e.g. ScipyGMRES "
                                   "or PetscKSP, or increase maxiter (not "
                                   "recommended)."
                                   % (group.pathname, strong))

            states = [n for n,m in iteritems(group._unknowns_dict) if m.get('state')]
            if states:
                group_states.append((group, states))

                # this group has an iterative lin solver, so all states in it are ok
                if isinstance(group.ln_solver, DirectSolver) or \
                   group.ln_solver.options['maxiter'] > 1:
                    iterated_states.update(states)
                else:
                    # see if any states are in comps that have their own
                    # solve_linear method
                    for s in states:
                        if s not in iterated_states:
                            cname = s.rsplit('.', 1)[0]
                            comp = self.root
                            for name in cname.split('.'):
                                comp = getattr(comp, name)
                            if not _needs_iteration(comp):
                                iterated_states.add(s)

        for group, states in group_states:
            uniterated_states = [s for s in states if s not in iterated_states]

            # It's an error if we find states that don't have some
            # iterative linear solver as a parent somewhere in the tree, or they
            # don't live in a Component that defines its own solve_linear method.

            if uniterated_states:
                self._setup_errors.append("Group '%s' has a LinearGaussSeidel "
                               "solver with maxiter==1 but it contains "
                               "implicit states %s. To fix this error, "
                               "change to a different linear solver, e.g. "
                               "ScipyGMRES or PetscKSP, or increase maxiter "
                               "(not recommended)." %
                               (group.pathname, uniterated_states))

    def _check_dangling_params(self, out_stream=sys.stdout):
        """ Check for parameters that are not connected to a source/unknown.
        this includes ALL dangling params, both promoted and unpromoted.
        """
        to_prom_name = self.root._sysdata.to_prom_name

        dangling_params = sorted(set([
            to_prom_name[p] for p, m in iteritems(self.root._params_dict)
            if p not in self.root.connections
        ]))
        if dangling_params:
            print("\nThe following parameters have no associated unknowns:",
                  file=out_stream)
            for d in dangling_params:
                print(d, file=out_stream)

        return dangling_params

    def _check_mode(self, out_stream=sys.stdout):
        """ Adjoint vs Forward mode appropriateness """
        if self._calculated_mode != self.root._probdata.relevance.mode:
            print("\nSpecified derivative mode is '%s', but calculated mode is '%s'\n(based "
                  "on param size of %d and unknown size of %d)" % (self.root._probdata.relevance.mode,
                                                                   self._calculated_mode,
                                                                   self._p_length,
                                                                   self._u_length),
                  file=out_stream)

        return (self.root._probdata.relevance.mode, self._calculated_mode)

    def _check_no_unknown_comps(self, out_stream=sys.stdout):
        """ Check for components without unknowns. """
        nocomps = sorted([c.pathname for c in self.root.components(recurse=True,
                                                                   local=True)
                          if len(c.unknowns) == 0])
        if nocomps:
            print("\nThe following components have no unknowns:", file=out_stream)
            for n in nocomps:
                print(n, file=out_stream)

        return nocomps

    def _check_no_recorders(self, out_stream=sys.stdout):
        """ Check for no case recorder. """
        recorders = []
        recorders.extend(self.driver.recorders)
        for grp in self.root.subgroups(recurse=True, local=True,
                                       include_self=True):
            recorders.extend(grp.nl_solver.recorders)
            recorders.extend(grp.ln_solver.recorders)

        if not recorders:
            print("\nNo recorders have been specified, so no data will be saved.",
                  file=out_stream)

        return recorders

    def _check_no_connect_comps(self, out_stream=sys.stdout):
        """ Check for unconnected components. """
        conn_comps = set([t.rsplit('.', 1)[0]
                          for t in self.root.connections])
        conn_comps.update([s.rsplit('.', 1)[0]
                           for s, i in itervalues(self.root.connections)])
        noconn_comps = sorted([c.pathname
                               for c in self.root.components(recurse=True, local=True)
                               if c.pathname not in conn_comps])
        if noconn_comps:
            print("\nThe following components have no connections:", file=out_stream)
            for comp in noconn_comps:
                print(comp, file=out_stream)

        return noconn_comps

    def _check_mpi(self, out_stream=sys.stdout):
        """ Some simple MPI checks. """
        if under_mpirun():
            parr = True
            # Indicate that there are no parallel systems if user is running under MPI
            if self.comm.rank == 0:
                for grp in self.root.subgroups(recurse=True, include_self=True):
                    if (isinstance(grp, ParallelGroup) or
                        isinstance(grp, ParallelFDGroup)):
                        break
                else:
                    parr = False
                    print("\nRunning under MPI, but no ParallelGroups or ParallelFDGroups were found.",
                          file=out_stream)

                mincpu, maxcpu = self.get_req_procs()
                if maxcpu is not None and self.comm.size > maxcpu:
                    print("\nmpirun was given %d MPI processes, but the problem can only use %d" %
                          (self.comm.size, maxcpu))

                return (self.comm.size, maxcpu, parr)
        # or any ParalleGroups found when not running under MPI
        else:
            pargrps = []
            for grp in self.root.subgroups(recurse=True, include_self=True):
                if isinstance(grp, ParallelGroup):
                    print("\nFound ParallelGroup '%s', but not running under MPI." %
                          grp.pathname, file=out_stream)
                    pargrps.append(grp.pathname)
            return sorted(pargrps)

    def _check_graph(self, out_stream=sys.stdout):
        """ Check for cycles in group w/o solver. """
        cycles = []
        ooo = []

        for grp in self.root.subgroups(recurse=True, include_self=True):
            graph = grp._get_sys_graph()

            strong = [s for s in nx.strongly_connected_components(graph)
                      if len(s) > 1]

            if strong:
                relstrong = []
                for slist in strong:
                    relstrong.append([])
                    for s in slist:
                        relstrong[-1].append(nearest_child(grp.pathname, s))
                        # sort the cycle systems in execution order
                        subs = [s for s in grp._subsystems]
                        tups = sorted([(subs.index(s),s) for s in relstrong[-1]])
                        relstrong[-1] = [t[1] for t in tups]
                print("Group '%s' has the following cycles: %s" %
                          (grp.pathname, relstrong), file=out_stream)
                cycles.append(relstrong)

            # Components/Systems/Groups are not in the right execution order
            graph, _ = grp._break_cycles(grp.list_order(), graph)

            visited = set()
            out_of_order = {}
            for sub in itervalues(grp._subsystems):
                visited.add(sub.pathname)
                for u, v in nx.dfs_edges(graph, sub.pathname):
                    if v in visited:
                        out_of_order.setdefault(nearest_child(grp.pathname, v),
                                                set()).add(sub.pathname)

            if out_of_order:
                # scope ooo names to group
                for name in out_of_order:
                    out_of_order[name] = sorted([
                        nearest_child(grp.pathname, n) for n in out_of_order[name]
                    ])
                print("Group '%s' has the following out-of-order subsystems:" %
                      grp.pathname, file=out_stream)
                for n, subs in iteritems(out_of_order):
                    print("   %s should run after %s" % (n, subs), file=out_stream)
                ooo.append((grp.pathname, list(iteritems(out_of_order))))
                print("Auto ordering would be: %s" % grp.list_auto_order()[0],
                      file=out_stream)

        return (cycles, sorted(ooo))

    def _check_gmres_under_mpi(self, out_stream=sys.stdout):
        """ warn when using ScipyGMRES solver under MPI.
        """
        if under_mpirun():
            has_parallel = False
            for s in self.root.subgroups(recurse=True, include_self=True):
                if isinstance(s, ParallelGroup):
                    has_parallel = True
                    break

            if has_parallel and isinstance(self.root.ln_solver, ScipyGMRES):
                print("\nScipyGMRES is being used under MPI. Problems can arise "
                      "if a variable of interest (param/objective/constraint) "
                      "does not exist in all MPI processes.", file=out_stream)

    def _check_ubcs(self, out_stream=sys.stdout):
        ubcs, _ = self._get_ubc_vars(self.root.connections)
        if ubcs:
            print("\nThe following params are connected to unknowns that are "
                  "updated out of order, so their initial values may contain "
                  "uninitialized unknown values: %s" % ubcs, file=out_stream)
        return ubcs

    def _check_unmarked_pbos(self, out_stream=sys.stdout):
        pbos = []
        for comp in self.root.components(recurse=True, include_self=True):
            if comp._pbo_warns:
                pbos.append((comp.pathname, comp._pbo_warns))

        if pbos:
            print("\nThe following variables are not differentiable but were "
                  "not labeled by the user as pass_by_obj:", file=out_stream)
            for cname, pbo_warns in sorted(pbos, key=lambda x: x[0]):
                for vname, val in pbo_warns:
                    print("%s: type %s" % ('.'.join((cname, vname)),
                          type(val).__name__), file=out_stream)

        return pbos

    def _check_relevant_pbos(self, out_stream=sys.stdout):
        """ Warn if any pass_by_object variables are in any relevant set if
        top driver requires derivatives."""

        # Only warn if we are taking gradients across model with a pbo
        # variable.
        if self.driver.__class__ is Driver or \
           self.driver.supports['gradients'] is False or \
           self.root.deriv_options['type'] is not 'user':
            return []

        vec = self.root.unknowns
        pbos = [var for var in vec if vec.metadata(var).get('pass_by_obj')]

        rels = set()
        reldict = self._probdata.relevance.relevant
        for key, rel in iteritems(reldict):

            # None has everything in it -- no relevance reduction, so let's
            # skip it to prevent "false positive" warnings.
            if key == None and len(reldict) > 1:
                continue

            rels.update(rel)

        rel_pbos = rels.intersection(pbos)
        if rel_pbos:
            rel_conns = []

            for src in rel_pbos:
                # Find target(s) and print whole relevant connection
                for tgt, src_tuple in iteritems(self.root.connections):
                    if src_tuple[0] == src and tgt in rels:
                        rel_conns.append((src, tgt))

            if rel_conns:
                print("\nThe following relevant connections are marked as pass_by_obj:",
                      file=out_stream)
                for src, tgt in rel_conns:
                    val = vec[src]
                    print("%s -> %s: type %s" % (src, tgt, type(val).__name__),
                          file=out_stream)
            else:
                print("\nThe following pass_by_obj variables are relevant to "
                      "a derivative calculation:", sorted(rel_pbos))

            print("\nYour driver requires a gradient across a model with pass_by_obj "
                  "connections. We strongly recommend either setting the root "
                  "deriv_options 'type' to 'fd', or isolating the pass_by_obj "
                  "connection into a Group and setting its deriv_options 'type' "
                  "to 'fd'.",
                  file=out_stream)

        return list(rel_pbos)

    def check_setup(self, out_stream=sys.stdout):
        """Write a report to the given stream indicating any potential problems
        found with the current configuration of this ``Problem``.

        Args
        ----
        out_stream : a file-like object, optional
            Stream where report will be written.
        """
        if self.pathname:
            probname = "sub-problem '%s'" % self.pathname
        else:
            probname = "root problem"

        print("##############################################", file=out_stream)
        print("Setup: Checking %s for potential issues..." % probname, file=out_stream)

        results = {}  # dict of results for easier testing
        results['recorders'] = self._check_no_recorders(out_stream)
        results['mpi'] = self._check_mpi(out_stream)
        results['dangling_params'] = self._check_dangling_params(out_stream)
        results['mode'] = self._check_mode(out_stream)
        results['no_unknown_comps'] = self._check_no_unknown_comps(out_stream)
        results['no_connect_comps'] = self._check_no_connect_comps(out_stream)
        results['cycles'], results['out_of_order'] = self._check_graph(out_stream)
        results['ubcs'] = self._check_ubcs(out_stream)
        results['solver_issues'] = self._check_gmres_under_mpi(out_stream)
        results['unmarked_pbos'] = self._check_unmarked_pbos(out_stream)
        results['relevant_pbos'] = self._check_relevant_pbos(out_stream)

        # TODO: Incomplete optimization driver configuration
        # TODO: Parallelizability for users running serial models
        # TODO: io state of recorder-specific files?

        # loop over subsystems and let them add any specific checks to the stream
        for s in self.root.subsystems(recurse=True, local=True, include_self=True):
            stream = cStringIO()
            s.check_setup(out_stream=stream)
            content = stream.getvalue()
            if content:
                print("%s:\n%s\n" % (s.pathname, content), file=out_stream)
                results["@%s" % s.pathname] = content

        print("\nSetup: Check of %s complete." % probname, file=out_stream)
        print("##############################################\n", file=out_stream)

        return results

    def find_subsystem(self, name):
        """
        Returns a reference to a named subsystem within this problem.
        Raises an exception if the given name doesn't reference a subsystem.

        Args
        ----
        name : str
            Name of the subsystem to retrieve.

        Returns
        -------
        `System`
            A reference to the named subsystem.
        """
        return self.root.find_subsystem(name)

    def pre_run_check(self):
        """ Last chance for some checks. The checks that should be performed
        here are those that would generate a cryptic error message. We can
        raise a readable error for the user."""

        # New message if you forget to run setup first, or if you assign a
        # new ln or nl solver and forget to run setup.
        if not self.root.deriv_options.locked:
            msg = "Before running the model, setup() must be called. If " + \
                 "the configuration has changed since it was called, then " + \
                 "setup must be called again before running the model."
            raise RuntimeError(msg)

    def run(self):
        """ Runs the Driver in self.driver. """
        self.pre_run_check()
        if self.root.is_active():
            self.driver.run(self)

            # if we're running under MPI, ensure that all of the processes
            # are finished in order to ensure that scripting code outside of
            # Problem doesn't attempt to access variables or files that have
            # not finished updating.  This can happen with FileRef vars and
            # potentially other pass_by_obj variables.
            if MPI:
                if trace: debug("waiting on problem run() comm.barrier")
                self.root.comm.barrier()
                if trace: debug("problem run() comm.barrier DONE")

    def run_once(self):
        """ Execute run_once in the driver, executing the model at the
        the current design point. """
        self.pre_run_check()
        root = self.root
        driver = self.driver
        if root.is_active():
            driver.run_once(self)

            # Make sure our residuals are up-to-date
            with root._dircontext:
                root.apply_nonlinear(root.params, root.unknowns, root.resids,
                                     metadata=driver.metadata)

            # if we're running under MPI, ensure that all of the processes
            # are finished in order to ensure that scripting code outside of
            # Problem doesn't attempt to access variables or files that have
            # not finished updating.  This can happen with FileRef vars and
            # potentially other pass_by_obj variables.
            if MPI:
                if trace: debug("waiting on problem run() comm.barrier")
                root.comm.barrier()
                if trace: debug("problem run() comm.barrier DONE")

    def _mode(self, mode, indep_list, unknown_list):
        """ Determine the mode based on precedence. The mode in `mode` is
        first. If that is 'auto', then the mode in root.ln_options takes
        precedence. If that is 'auto', then mode is determined by the width
        of the independent variable and quantity space."""

        self._p_length = 0
        self._u_length = 0
        uset = set()
        for unames in unknown_list:
            if isinstance(unames, tuple):
                uset.update(unames)
            else:
                uset.add(unames)
        pset = set()
        for pnames in indep_list:
            if isinstance(pnames, tuple):
                pset.update(pnames)
            else:
                pset.add(pnames)

        to_prom_name = self.root._sysdata.to_prom_name

        for path, meta in chain(iteritems(self.root._unknowns_dict),
                                iteritems(self.root._params_dict)):
            prom_name = to_prom_name[path]
            if prom_name in uset:
                self._u_length += meta['size']
                uset.remove(prom_name)
            if prom_name in pset:
                self._p_length += meta['size']
                pset.remove(prom_name)

        if uset:
            raise RuntimeError("Can't determine size of unknowns %s." % list(uset))
        if pset:
            raise RuntimeError("Can't determine size of params %s." % list(pset))

        # Choose mode based on size
        if self._p_length > self._u_length:
            self._calculated_mode = 'rev'
        else:
            self._calculated_mode = 'fwd'

        if mode == 'auto':
            mode = self.root.ln_solver.options['mode']
            if mode == 'auto':
                mode = self._calculated_mode

        return mode

    def calc_gradient(self, indep_list, unknown_list, mode='auto',
                      return_format='array', dv_scale=None, cn_scale=None,
                      sparsity=None, use_check=False):
        """ Returns the gradient for the system that is specified in
        self.root. This function is used by the optimizer but also can be
        used for testing derivatives on your model.

        Args
        ----
        indep_list : iter of strings
            Iterator of independent variable names that derivatives are to
            be calculated with respect to. All params must have a IndepVarComp.

        unknown_list : iter of strings
            Iterator of output or state names that derivatives are to
            be calculated for. All must be valid unknowns in OpenMDAO.

        mode : string, optional
            Deriviative direction, can be 'fwd', 'rev', 'fd', or 'auto'.
            Default is 'auto', which uses mode specified on the linear solver
            in root.

        return_format : string, optional
            Format for the derivatives, can be 'array' or 'dict'.

        dv_scale : dict, optional
            Dictionary of driver-defined scale factors on the design variables.

        cn_scale : dict, optional
            Dictionary of driver-defined scale factors on the constraints.

        sparsity : dict, optional
            Dictionary that gives the relevant design variables for each
            constraint. This option is only supported in the `dict` return
            format.

        use_check : bool(False)
            This is only set to True when called from check_total_derivatives,
            and is used to make the FD calculation use the check options
            instead of the regular ones.

        Returns
        -------
        ndarray or dict
            Jacobian of unknowns with respect to params.
        """
        if mode not in ['auto', 'fwd', 'rev', 'fd']:
            msg = "mode must be 'auto', 'fwd', 'rev', or 'fd'"
            raise ValueError(msg)

        if return_format not in ['array', 'dict']:
            msg = "return_format must be 'array' or 'dict'"
            raise ValueError(msg)

        with self.root._dircontext:
            # Either analytic or finite difference
            if mode == 'fd' or self.root.deriv_options['type'] is not 'user':
                return self._calc_gradient_fd(indep_list, unknown_list,
                                              return_format, dv_scale=dv_scale,
                                              cn_scale=cn_scale, sparsity=sparsity,
                                              use_check=use_check)
            else:
                return self._calc_gradient_ln_solver(indep_list, unknown_list,
                                                     return_format, mode,
                                                     dv_scale=dv_scale,
                                                     cn_scale=cn_scale,
                                                     sparsity=sparsity)

    def _calc_gradient_fd(self, indep_list, unknown_list, return_format,
                          dv_scale=None, cn_scale=None, sparsity=None,
                          use_check=False):
        """ Returns the finite differenced gradient for the system that is
        specified in self.root.

        Args
        ----
        indep_list : iter of strings
            Iterator of independent variable names that derivatives are to
            be calculated with respect to. All params must have a IndepVarComp.

        unknown_list : iter of strings
            Iterator of output or state names that derivatives are to
            be calculated for. All must be valid unknowns in OpenMDAO.

        return_format : string
            Format for the derivatives, can be 'array' or 'dict'.

        dv_scale : dict, optional
            Dictionary of driver-defined scale factors on the design variables.

        cn_scale : dict, optional
            Dictionary of driver-defined scale factors on the constraints.

        sparsity : dict, optional
            Dictionary that gives the relevant design variables for each
            constraint. This option is only supported in the `dict` return
            format.

        use_check : bool(False)
            This is only set to True when called from check_total_derivatives,
            and is used to make the FD calculation use the check options
            instead of the regular ones.

        Returns
        -------
        ndarray or dict
            Jacobian of unknowns with respect to params.
        """
        root = self.root
        unknowns = root.unknowns
        params = root.params

        to_prom_name = root._sysdata.to_prom_name
        to_abs_pnames = root._sysdata.to_abs_pnames
        to_abs_uname = root._sysdata.to_abs_uname

        if dv_scale is None:
            dv_scale = {}
        if cn_scale is None:
            cn_scale = {}

        abs_params = []
        fd_unknowns = [var for var in unknown_list if var not in indep_list]
        pass_unknowns = [var for var in unknown_list if var in indep_list]
        for name in indep_list:

            if name in unknowns:
                name = to_abs_uname[name]

            for tgt, (src, idxs) in iteritems(root.connections):
                if name == src:
                    name = tgt
                    break

            abs_params.append(name)

        Jfd = root.fd_jacobian(params, unknowns, root.resids, total_derivs=True,
                               fd_params=abs_params, fd_unknowns=fd_unknowns,
                               pass_unknowns=pass_unknowns,
                               poi_indices=self._poi_indices,
                               qoi_indices=self._qoi_indices,
                               use_check=use_check)

        def get_fd_ikey(ikey):
            # FD Input keys are a little funny....
            if isinstance(ikey, tuple):
                ikey = ikey[0]

            fd_ikey = ikey

            if fd_ikey not in params:
                # The user sometimes specifies the parameter output
                # name instead of its target because it is more
                # convenient
                for tgt, (src, idxs) in iteritems(root.connections):
                    if src == ikey:
                        fd_ikey = tgt
                        break

                # We need the absolute name, but the fd Jacobian
                # holds relative promoted inputs
                if fd_ikey not in params:
                    for key, meta in iteritems(params):
                        if to_prom_name[key] == fd_ikey:
                            fd_ikey = meta['pathname']
                            break

            return fd_ikey

        if return_format == 'dict':
            J = OrderedDict()
            for okey in unknown_list:
                J[okey] = OrderedDict()
                for j, ikey in enumerate(indep_list):

                    # Support sparsity
                    if sparsity is not None:
                        if ikey not in sparsity[okey]:
                            continue

                    abs_ikey = abs_params[j]
                    fd_ikey = get_fd_ikey(abs_ikey)

                    # Support for IndepVarComps that are buried in sub-Groups
                    if (okey, fd_ikey) not in Jfd:
                        fd_ikey = to_abs_pnames[fd_ikey][0]

                    J[okey][ikey] = Jfd[(okey, fd_ikey)]

                    # Driver scaling
                    if ikey in dv_scale:
                        J[okey][ikey] *= dv_scale[ikey]
                    if okey in cn_scale:
                        J[okey][ikey] *= cn_scale[okey]

        else:
            usize = 0
            psize = 0
            for u in unknown_list:
                if u in self._qoi_indices:
                    idx = self._qoi_indices[u]
                    usize += len(idx)
                else:
                    usize += self.root.unknowns.metadata(u)['size']
            for p in indep_list:
                if p in self._poi_indices:
                    idx = self._poi_indices[p]
                    psize += len(idx)
                else:
                    psize += self.root.unknowns.metadata(p)['size']
            J = np.zeros((usize, psize))

            ui = 0
            for u in unknown_list:
                pi = 0
                for j, p in enumerate(indep_list):
                    abs_ikey = abs_params[j]
                    fd_ikey = get_fd_ikey(abs_ikey)

                    # Support for IndepVarComps that are buried in sub-Groups
                    if (u, fd_ikey) not in Jfd:
                        fd_ikey = to_abs_pnames[fd_ikey][0]

                    pd = Jfd[u, fd_ikey]
                    rows, cols = pd.shape

                    J[ui:ui+rows, pi:pi+cols] = pd

                    # Driver scaling
                    if p in dv_scale:
                        J[ui:ui+rows, pi:pi+cols] *= dv_scale[p]
                    if u in cn_scale:
                        J[ui:ui+rows, pi:pi+cols] *= cn_scale[u]

                    pi += cols
                ui += rows
        return J

    def _calc_gradient_ln_solver(self, indep_list, unknown_list, return_format, mode,
                                 dv_scale=None, cn_scale=None, sparsity=None):
        """ Returns the gradient for the system that is specified in
        self.root. The gradient is calculated using root.ln_solver.

        Args
        ----
        indep_list : list of strings
            List of independent variable names that derivatives are to
            be calculated with respect to. All params must have a IndepVarComp.

        unknown_list : list of strings
            List of output or state names that derivatives are to
            be calculated for. All must be valid unknowns in OpenMDAO.

        return_format : string
            Format for the derivatives, can be 'array' or 'dict'.

        mode : string
            Deriviative direction, can be 'fwd', 'rev', 'fd', or 'auto'.
            Default is 'auto', which uses mode specified on the linear solver
            in root.

        dv_scale : dict, optional
            Dictionary of driver-defined scale factors on the design variables.

        cn_scale : dict, optional
            Dictionary of driver-defined scale factors on the constraints.

        sparsity : dict, optional
            Dictionary that gives the relevant design variables for each
            constraint. This option is only supported in the `dict` return
            format.

        Returns
        -------
        ndarray or dict
            Jacobian of unknowns with respect to params.
        """

        root = self.root
        relevance = root._probdata.relevance
        unknowns = root.unknowns
        unknowns_dict = root._unknowns_dict
        to_abs_uname = root._sysdata.to_abs_uname
        comm = root.comm
        iproc = comm.rank
        nproc = comm.size
        owned = root._owning_ranks

        if dv_scale is None:
            dv_scale = {}
        if cn_scale is None:
            cn_scale = {}

        # Respect choice of mode based on precedence.
        # Call arg > ln_solver option > auto-detect
        mode = self._mode(mode, indep_list, unknown_list)

        fwd = mode == 'fwd'

        # Prepare model for calculation
        root.clear_dparams()
        for names in root._probdata.relevance.vars_of_interest(mode):
            for name in names:
                if name in root.dumat:
                    root.dumat[name].vec[:] = 0.0
                    root.drmat[name].vec[:] = 0.0
        root.dumat[None].vec[:] = 0.0
        root.drmat[None].vec[:] = 0.0

        # Linearize Model
        root._sys_linearize(root.params, unknowns, root.resids)

        # Initialize Jacobian
        if return_format == 'dict':
            J = OrderedDict()
            for okeys in unknown_list:
                if isinstance(okeys, str):
                    okeys = (okeys,)
                for okey in okeys:
                    J[okey] = OrderedDict()
                    for ikeys in indep_list:
                        if isinstance(ikeys, str):
                            ikeys = (ikeys,)
                        for ikey in ikeys:

                            # Support sparsity
                            if sparsity is not None:
                                if ikey not in sparsity[okey]:
                                    continue

                            J[okey][ikey] = None
        else:
            usize = 0
            psize = 0
            Jslices = OrderedDict()
            for u in unknown_list:
                start = usize
                if u in self._qoi_indices:
                    idx = self._qoi_indices[u]
                    usize += len(idx)
                else:
                    usize += self.root.unknowns.metadata(u)['size']
                Jslices[u] = slice(start, usize)

            for p in indep_list:
                start = psize
                if p in self._poi_indices:
                    idx = self._poi_indices[p]
                    psize += len(idx)
                else:
                    psize += unknowns.metadata(p)['size']
                Jslices[p] = slice(start, psize)
            J = np.zeros((usize, psize))

        if fwd:
            input_list, output_list = indep_list, unknown_list
            poi_indices, qoi_indices = self._poi_indices, self._qoi_indices
            in_scale, un_scale = dv_scale, cn_scale
        else:
            input_list, output_list = unknown_list, indep_list
            qoi_indices, poi_indices = self._poi_indices, self._qoi_indices
            in_scale, un_scale = cn_scale, dv_scale

        # Process our inputs/outputs of interest for parallel groups
        all_vois = self.root._probdata.relevance.vars_of_interest(mode)

        input_set = set()
        for inp in input_list:
            if isinstance(inp, str):
                input_set.add(inp)
            else:
                input_set.update(inp)

        # Our variables of interest include all sets for which at least
        # one variable is requested.
        voi_sets = []
        for voi_set in all_vois:
            for voi in voi_set:
                if voi in input_set:
                    voi_sets.append(voi_set)
                    break

        # Add any variables that the user "forgot". TODO: This won't be
        # necessary when we have an API to automatically generate the
        # IOI and OOI.
        flat_voi = [item for sublist in all_vois for item in sublist]
        for items in input_list:
            if isinstance(items, str):
                items = (items,)
            for item in items:
                if item not in flat_voi:
                    # Put them in serial groups
                    voi_sets.append((item,))

        voi_srcs = {}

        # If Forward mode, solve linear system for each param
        # If Adjoint mode, solve linear system for each unknown
        for params in voi_sets:
            rhs = OrderedDict()
            voi_idxs = {}

            old_size = None

            # Allocate all of our Right Hand Sides for this parallel set.
            for voi in params:
                vkey = self._get_voi_key(voi, params)

                duvec = self.root.dumat[vkey]
                rhs[vkey] = np.empty((len(duvec.vec), ))

                voi_srcs[vkey] = voi
                if voi in duvec:
                    in_idxs = duvec._get_local_idxs(voi, poi_indices)
                else:
                    in_idxs = []

                if len(in_idxs) == 0:
                    if voi in poi_indices:
                        # offset doesn't matter since we only care about the size
                        in_idxs = duvec.to_idx_array(poi_indices[voi])
                    else:
                        in_idxs = np.arange(0, unknowns_dict[to_abs_uname[voi]]['size'], dtype=int)

                if old_size is None:
                    old_size = len(in_idxs)
                elif old_size != len(in_idxs):
                    raise RuntimeError("Indices within the same VOI group must be the same size, but"
                                       " in the group %s, %d != %d" % (params, old_size, len(in_idxs)))
                voi_idxs[vkey] = in_idxs

            # at this point, we know that for all vars in the current
            # group of interest, the number of indices is the same. We loop
            # over the *size* of the indices and use the loop index to look
            # up the actual indices for the current members of the group
            # of interest.
            for i in range(len(in_idxs)):
                for voi in params:
                    vkey = self._get_voi_key(voi, params)
                    rhs[vkey][:] = 0.0
                    # only set a -1.0 in the entry if that var is 'owned' by this rank
                    # Note, we solve a slightly modified version of the unified
                    # derivatives equations in OpenMDAO.
                    # (dR/du) * (du/dr) = -I
                    if self.root._owning_ranks[voi_srcs[vkey]] == iproc:
                        rhs[vkey][voi_idxs[vkey][i]] = -1.0

                # Solve the linear system
                dx_mat = root.ln_solver.solve(rhs, root, mode)

                for param, dx in iteritems(dx_mat):
                    vkey = self._get_voi_key(param, params)
                    if param is None:
                        param = params[0]

                    for item in output_list:

                        # Support sparsity
                        if sparsity is not None:
                            if fwd and param not in sparsity[item]:
                                continue
                            elif not fwd and item not in sparsity[param]:
                                continue

                        if relevance.is_relevant(vkey, item):
                            if fwd or owned[item] == iproc:
                                out_idxs = self.root.dumat[vkey]._get_local_idxs(item,
                                                                                 qoi_indices,
                                                                                 get_slice=True)
                                dxval = dx[out_idxs]
                                if dxval.size == 0:
                                    dxval = None
                            else:
                                dxval = None
                            if nproc > 1:
                                # TODO: make this use Bcast for efficiency
                                if trace:
                                    debug("calc_gradient_ln_solver dxval bcast. dxval=%s, root=%s, param=%s, item=%s" %
                                            (dxval, owned[item], param, item))
                                dxval = comm.bcast(dxval, root=owned[item])
                                if trace:
                                    debug("dxval bcast DONE")
                        else:  # irrelevant variable.  just give'em zeros
                            if item in qoi_indices:
                                zsize = len(qoi_indices[item])
                            else:
                                zsize = unknowns.metadata(item)['size']
                            dxval = np.zeros(zsize)

                        if dxval is not None:
                            nk = len(dxval)

                            if return_format == 'dict':
                                if fwd:
                                    if J[item][param] is None:
                                        J[item][param] = np.zeros((nk, len(in_idxs)))
                                    J[item][param][:, i] = dxval

                                    # Driver scaling
                                    if param in in_scale:
                                        J[item][param][:, i] *= in_scale[param]
                                    if item in un_scale:
                                        J[item][param][:, i] *= un_scale[item]
                                else:
                                    if J[param][item] is None:
                                        J[param][item] = np.zeros((len(in_idxs), nk))
                                    J[param][item][i, :] = dxval

                                    # Driver scaling
                                    if param in in_scale:
                                        J[param][item][i, :] *= in_scale[param]
                                    if item in un_scale:
                                        J[param][item][i, :] *= un_scale[item]

                            else:
                                if fwd:
                                    J[Jslices[item], Jslices[param].start+i] = dxval

                                    # Driver scaling
                                    if param in in_scale:
                                        J[Jslices[item], Jslices[param].start+i] *= in_scale[param]
                                    if item in un_scale:
                                        J[Jslices[item], Jslices[param].start+i] *= un_scale[item]

                                else:
                                    J[Jslices[param].start+i, Jslices[item]] = dxval

                                    # Driver scaling
                                    if param in in_scale:
                                        J[Jslices[param].start+i, Jslices[item]] *= in_scale[param]
                                    if item in un_scale:
                                        J[Jslices[param].start+i, Jslices[item]] *= un_scale[item]

        # Clean up after ourselves
        root.clear_dparams()

        return J

    def _get_voi_key(self, voi, grp):
        """Return the voi name, which allows for parallel derivative calculations
        (currently only works with LinearGaussSeidel), or None for those
        solvers that can only do a single linear solve at a time.
        """
        if (voi in self._driver_vois and
                isinstance(self.root.ln_solver, LinearGaussSeidel)):
            if (len(grp) > 1 or
                    self.root.ln_solver.options['single_voi_relevance_reduction']):
                return voi

        return None

    def check_partial_derivatives(self, out_stream=sys.stdout, comps=None,
                                  compact_print=False, abs_err_tol=1.0E-6,
                                  rel_err_tol=1.0E-6, global_options=None):
        """ Checks partial derivatives comprehensively for all components in
        your model.

        Args
        ----

        out_stream : file_like
            Where to send human readable output. Default is sys.stdout. Set to
            None to suppress.

        comps : None or list_like
            List of component names to check the partials of (all others will be skipped).
            Set to None (default) to run all components

        compact_print : bool
            Set to True to just print the essentials, one line per unknown-param
            pair.

        abs_err_tol : float
            Threshold value for absolute error.  Errors about this value will
            have a '*' displayed next to them in output, making them easy
            to search for. Default is 1.0E-6.

        rel_err_tol : float
            Threshold value for relative error.  Errors about this value will
            have a '*' displayed next to them in output, making them easy
            to search for. Note at times there may be a significant relative
            error due to a minor absolute error.  Default is 1.0E-6.

        global_options : dict
            Dictionary of options that override options specified in ALL components.
            Only 'check_form', 'check_step_size', 'check_step_calc', and 'check_type'
            can be specified in this way.

        Returns
        -------
        Dict of Dicts of Dicts

        First key is the component name;
        2nd key is the (output, input) tuple of strings;
        third key is one of ['rel error', 'abs error', 'magnitude', 'J_fd', 'J_fwd', 'J_rev'];

        For 'rel error', 'abs error', 'magnitude' the value is:

            A tuple containing norms for forward - fd, adjoint - fd, forward - adjoint using the best case fdstep

        For 'J_fd', 'J_fwd', 'J_rev' the value is:

            A numpy array representing the computed Jacobian for the three different methods of computation

        """

        root = self.root

        # Can't run if root is set to 'fd' because no derivative vectors were
        # allocated.
        if root.deriv_options['type'] is not 'user':
            msg = "You cannot run check_partial_derivatives when option 'type' "
            msg += "in `root` is set to 'fd' or 'cs' because no derivative "
            msg += "vectors are allocated in that case."
            raise RuntimeError(msg)

        if self.driver.iter_count < 1:
            if out_stream is not None:
                out_stream.write('Executing model to populate unknowns...\n\n')
            self.run_once()

        # Linearize the model
        root._sys_linearize(root.params, root.unknowns, root.resids)

        if out_stream is not None:
            out_stream.write('Partial Derivatives Check\n\n')

        data = {}

        # Derivatives should just be checked without parallel adjoint for now.
        voi = None

        # Check derivative calculations for all comps at every level of the
        # system hierarchy.
        allcomps = root.components(recurse=True)
        if comps is None:
            comps = allcomps
        else:
            allcompnames = set([c.pathname for c in allcomps])
            requested = set(comps)
            diff = requested.difference(allcompnames)

            if diff:
                sorted_diff = list(diff)
                sorted_diff.sort()
                msg = "The following are not valid comp names: "
                msg += str(sorted_diff)
                raise RuntimeError(msg)

            comps = [root.find_subsystem(c_name) for c_name in comps]

        for comp in comps:

            # IndepVarComps are just clutter.
            if isinstance(comp, IndepVarComp):
                continue

            cname = comp.pathname
            opt = comp.deriv_options

            ch_step_size = opt['check_step_size']
            ch_form = opt['check_form']
            ch_step_calc = opt['check_step_calc']
            ch_type = opt['check_type']

            # Support for user-override of options in check_partial_derivatives
            if global_options:
                ch_step_size = global_options.get('check_step_size', ch_step_size)
                ch_form = global_options.get('check_form', ch_form)
                ch_step_calc = global_options.get('check_step_calc', ch_step_calc)
                ch_type = global_options.get('check_type', ch_type)

            fwd_rev = True
            f_d_2 = True
            if opt['type'] == 'cs':
                fd_desc2 = 'complex step'
            else:
                fd_desc2 = opt['type'] + ':' + opt['form']

            if ch_type== 'cs':
                fd_desc = 'complex step'
            else:
                fd_desc = ch_type + ':' + ch_form

            if out_stream is not None:

                if compact_print:
                    check_desc = "    (Check Type: %s)" % fd_desc
                else:
                    check_desc = ""

                out_stream.write('-'*(len(cname)+15) + '\n')
                out_stream.write("Component: '%s'%s\n" % (cname, check_desc))
                out_stream.write('-'*(len(cname)+15) + '\n')

            if opt['type'] == 'user':
                f_d_2 = False
            else:
                # If we don't have analytic, then only continue if we are
                # comparing 2 different fds.
                if opt['type'] == ch_type and \
                   opt['form'] == ch_form and \
                   opt['step_calc'] == ch_step_calc and \
                   opt['step_size'] == ch_step_size:
                    if out_stream is not None:
                        out_stream.write('Skipping because type == check_type.\n')
                    continue
                f_d_2 = True
                fwd_rev = False

            data[cname] = {}
            jac_fwd = OrderedDict()
            jac_rev = OrderedDict()
            jac_fd = OrderedDict()
            jac_fd2 = OrderedDict()

            params = comp.params
            unknowns = comp.unknowns
            resids = comp.resids
            dparams = comp.dpmat[voi]
            dunknowns = comp.dumat[voi]
            dresids = comp.drmat[voi]
            states = comp.states

            # Skip if all of our inputs are unconnected.
            if len(dparams) == 0:
                if out_stream is not None:
                    out_stream.write('Skipping because component has no connected inputs.')
                continue

            # Work with all params that are not pbo.
            param_list = [item for item in dparams if not \
                          dparams.metadata(item).get('pass_by_obj')]
            param_list.extend(states)
            unkn_list = [item for item in dunknowns if not \
                         dunknowns.metadata(item).get('pass_by_obj')]

            # Create all our keys and allocate Jacs
            for p_name in param_list:

                # No need to pre-allocate if we are not calculating them
                if not fwd_rev:
                    break

                dinputs = dunknowns if p_name in states else dparams
                p_size = np.size(dinputs[p_name])

                # Check dimensions of user-supplied Jacobian
                for u_name in unkn_list:

                    u_size = np.size(dunknowns[u_name])
                    if comp._jacobian_cache:

                        # We can perform some additional helpful checks.
                        if (u_name, p_name) in comp._jacobian_cache:

                            user = comp._jacobian_cache[(u_name, p_name)].shape

                            # User may use floats for scalar jacobians
                            if len(user) < 2:
                                user = (user[0], 1)

                            if user[0] != u_size or user[1] != p_size:
                                msg = "derivative in component '{}' of '{}' wrt '{}' is the wrong size. " + \
                                      "It should be {}, but got {}"
                                msg = msg.format(cname, u_name, p_name, (u_size, p_size), user)
                                raise ValueError(msg)

                    jac_fwd[(u_name, p_name)] = np.zeros((u_size, p_size))
                    jac_rev[(u_name, p_name)] = np.zeros((u_size, p_size))

            # Reverse derivatives first
            if fwd_rev:
                for u_name in unkn_list:
                    u_size = np.size(dunknowns[u_name])

                    # Send columns of identity
                    for idx in range(u_size):
                        dresids.vec[:] = 0.0
                        root.clear_dparams()
                        dunknowns.vec[:] = 0.0

                        dresids._dat[u_name].val[idx] = 1.0
                        dresids._scale_derivatives()
                        try:
                            comp.apply_linear(params, unknowns, dparams,
                                              dunknowns, dresids, 'rev')
                        finally:
                            dparams._apply_unit_derivatives()
                            dunknowns._scale_derivatives()

                        for p_name in param_list:

                            dinputs = dunknowns if p_name in states else dparams
                            jac_rev[(u_name, p_name)][idx, :] = dinputs._dat[p_name].val

            # Forward derivatives second
            if fwd_rev:
                for p_name in param_list:

                    dinputs = dunknowns if p_name in states else dparams
                    p_size = np.size(dinputs[p_name])

                    # Send columns of identity
                    for idx in range(p_size):
                        dresids.vec[:] = 0.0
                        root.clear_dparams()
                        dunknowns.vec[:] = 0.0

                        dinputs._dat[p_name].val[idx] = 1.0
                        dparams._apply_unit_derivatives()
                        dunknowns._scale_derivatives()
                        comp.apply_linear(params, unknowns, dparams,
                                          dunknowns, dresids, 'fwd')
                        dresids._scale_derivatives()

                        for u_name, u_val in dresids.vec_val_iter():
                            jac_fwd[(u_name, p_name)][:, idx] = u_val

            # Finite Difference goes last
            dresids.vec[:] = 0.0
            root.clear_dparams()
            dunknowns.vec[:] = 0.0

            # Component can request to use complex step.
            if ch_type == 'cs':
                fd_func = comp.complex_step_jacobian
            else:
                fd_func = comp.fd_jacobian

            jac_fd = fd_func(params, unknowns, resids, use_check=True,
                             option_overrides=global_options)

            # Extra Finite Difference if requested. We use the settings in
            # the component for these.
            if f_d_2:
                dresids.vec[:] = 0.0
                root.clear_dparams()
                dunknowns.vec[:] = 0.0

                # Component can request to use complex step.
                if opt['type'] == 'cs':
                    fd_func = comp.complex_step_jacobian
                else:
                    fd_func = comp.fd_jacobian

                jac_fd2 = fd_func(params, unknowns, resids,
                                  option_overrides=global_options)

            # Assemble and Return all metrics.
            _assemble_deriv_data(chain(dparams, states), resids, data[cname],
                                 jac_fwd, jac_rev, jac_fd, out_stream,
                                 c_name=cname, jac_fd2=jac_fd2, fd_desc=fd_desc,
                                 fd_desc2=fd_desc2, compact_print=compact_print,
                                 abs_err_tol=abs_err_tol,
                                 rel_err_tol=rel_err_tol)

        return data

    def check_total_derivatives(self, out_stream=sys.stdout, abs_err_tol=1.0E-6,
                                rel_err_tol=1.0E-6):
        """ Checks total derivatives for problem defined at the top.

        Args
        ----

        out_stream : file_like
            Where to send human readable output. Default is sys.stdout. Set to
            None to suppress.

        abs_err_tol : float
            Threshold value for absolute error.  Errors about this value will
            have a '*' displayed next to them in output, making them easy
            to search for. Default is 1.0E-6.

        rel_err_tol : float
            Threshold value for relative error.  Errors about this value will
            have a '*' displayed next to them in output, making them easy
            to search for. Note at times there may be a significant relative
            error due to a minor absolute error.  Default is 1.0E-6.

        Returns
        -------
        Dict of Dicts of Tuples of Floats

        First key is the (output, input) tuple of strings; second key is one
        of ['rel error', 'abs error', 'magnitude', 'fdstep']; Tuple contains
        norms for forward - fd, adjoint - fd, forward - adjoint using the
        best case fdstep.
        """
        root = self.root
        driver = self.driver

        if driver.iter_count < 1:
            out_stream.write('Executing model to populate unknowns...\n\n')
            self.run_once()

        if out_stream is not None:
            out_stream.write('Total Derivatives Check\n\n')

        # Check derivatives with respect to design variables, if they have
        # been defined..
        if len(driver._desvars) > 0:
            param_srcs = list(driver._desvars.keys())
            to_abs_name = root._sysdata.to_abs_uname
            indep_list = [p for p in param_srcs if not \
                          root._unknowns_dict[to_abs_name[p]].get('pass_by_obj')]

        # Otherwise, use all available params.
        else:
            abs_indep_list = root._get_fd_params()
            param_srcs = [root.connections[p] for p in abs_indep_list \
                          if not root._params_dict[p].get('pass_by_obj')]

            # Convert absolute parameter names to promoted ones because it is
            # easier for the user to read.
            to_prom_name = self.root._sysdata.to_prom_name
            indep_list = [
                to_prom_name[p] for p, idxs in param_srcs
            ]

        # Check derivatives of objectives and constraints, if they have
        # been defined..
        if len(driver._objs) > 0 or len(driver._cons) > 0:
            unknown_list = list(driver._objs.keys())
            unknown_list.extend(list(driver._cons.keys()))
            unknown_list = [item for item in unknown_list \
                            if not root.unknowns.metadata(item).get('pass_by_obj')]

        # Otherwise, use all available unknowns.
        else:
            unknown_list = root._get_fd_unknowns()
            unknown_list = [item for item in unknown_list \
                            if not root.unknowns.metadata(item).get('pass_by_obj')]

        # If we are using relevance reducton, then we are hard-wired for only
        # one mode
        if root.ln_solver.options.get('single_voi_relevance_reduction'):
            mode = self._mode('auto', indep_list, unknown_list)
            if mode == 'fwd':
                fwd, rev = True, False
                Jrev = None
                if out_stream is not None:
                    out_stream.write('Relevance Checking is enabled\n')
                    out_stream.write('Only calculating fwd derviatives.\n\n')
            else:
                fwd, rev = False, True
                Jfor = None
                if out_stream is not None:
                    out_stream.write('Relevance Checking is enabled\n')
                    out_stream.write('Only calculating rev derviatives.\n\n')
        else:
            fwd = rev = True

        # Calculate all our Total Derivatives
        if fwd:
            Jfor = self.calc_gradient(indep_list, unknown_list, mode='fwd',
                                      return_format='dict')
            Jfor = _jac_to_flat_dict(Jfor)

        if rev:
            Jrev = self.calc_gradient(indep_list, unknown_list, mode='rev',
                                      return_format='dict')
            Jrev = _jac_to_flat_dict(Jrev)

        Jfd = self.calc_gradient(indep_list, unknown_list, mode='fd',
                                 return_format='dict', use_check=True)
        Jfd = _jac_to_flat_dict(Jfd)

        # Assemble and Return all metrics.
        data = {}
        _assemble_deriv_data(indep_list, unknown_list, data,
                             Jfor, Jrev, Jfd, out_stream,
                             abs_err_tol=abs_err_tol, rel_err_tol=rel_err_tol)

        return data

    def _start_recorders(self):
        """ Prepare recorders for recording."""

        self.driver.recorders.startup(self.root)
        self.driver.recorders.record_metadata(self.root)

        for group in self.root.subgroups(recurse=True, include_self=True):
            for solver in (group.nl_solver, group.ln_solver):
                solver.recorders.startup(group)
                solver.recorders.record_metadata(self.root)

    def _check_for_parallel_derivs(self, params, unknowns, par_u, par_p):
        """ Checks a system hiearchy to make sure that no settings violate the
        assumptions needed for parallel dervivative calculation. Returns the
        mode that the system needs to use.
        """

        mode = self._mode('auto', params, unknowns)

        if mode == 'fwd':
            has_parallel_derivs = par_p
        else:
            has_parallel_derivs = par_u

        # the type of the root linear solver determines whether we solve
        # multiple RHS in parallel. Currently only LinearGaussSeidel can
        # support this.
        if (isinstance(self.root.ln_solver, LinearGaussSeidel) and
                self.root.ln_solver.options['single_voi_relevance_reduction']) \
                and has_parallel_derivs:

            for sub in self.root.subgroups(recurse=True):
                sub_mode = sub.ln_solver.options['mode']

                # Modes must match root for all subs
                if isinstance(sub.ln_solver, LinearGaussSeidel) and sub_mode not in (mode, 'auto'):
                    msg = "Group '{name}' has mode '{submode}' but the root group has mode '{rootmode}'." \
                          " Modes must match to use parallel derivative groups."
                    msg = msg.format(name=sub.name, submode=sub_mode, rootmode=mode)
                    self._setup_errors.append(msg)

        return mode

    def _json_system_tree(self):
        """ Returns a json representation of the system hierarchy for the
        model in root.

        Returns
        -------
        json string
        """

        def _tree_dict(system):
            dct = OrderedDict()
            for s in system.subsystems(recurse=True):
                if isinstance(s, Group):
                    dct[s.name] = _tree_dict(s)
                else:
                    dct[s.name] = OrderedDict()
                    for vname, meta in iteritems(s.unknowns):
                        dct[s.name][vname] = m = meta.copy()
                        for mname in m:
                            if isinstance(m[mname], np.ndarray):
                                m[mname] = m[mname].tolist()
            return dct

        tree = OrderedDict()
        tree['root'] = _tree_dict(self.root)
        return json.dumps(tree)

    def get_req_procs(self):
        """
        Returns
        -------
        tuple
            A tuple of the form (min_procs, max_procs), indicating the min and max
            processors usable by this `Problem`.
        """
        return self.driver.get_req_procs()

    def _setup_communicators(self):
        if self.comm is None:
            self.comm = self._impl.world_comm()

        # first determine how many procs that root can possibly use
        minproc, maxproc = self.get_req_procs()
        if MPI:
            if not (maxproc is None or maxproc >= self.comm.size):
                # we have more procs than we can use, so just raise an
                # exception to encourage the user not to waste resources :)
                raise RuntimeError("This problem was given %d MPI processes, "
                                   "but it requires between %d and %d." %
                                   (self.comm.size, minproc, maxproc))
            elif self.comm.size < minproc:
                if maxproc is None:
                    maxproc = '(any)'
                raise RuntimeError("This problem was given %d MPI processes, "
                                   "but it requires between %s and %s." %
                                   (self.comm.size, minproc, maxproc))

        if self._parent_dir is None:
            self._parent_dir = os.getcwd()

        self.driver._setup_communicators(self.comm, self._parent_dir)

    def _setup_units(self, connections, params_dict, unknowns_dict):
        """
        Calculate unit conversion factors for any connected
        variables having different units and store them in params_dict.

        Args
        ----
        connections : dict
            A dict of target variables (absolute name) mapped
            to the absolute name of their source variable and the
            relevant indices of that source if applicable.

        params_dict : OrderedDict
            A dict of parameter metadata for the whole `Problem`.

        unknowns_dict : OrderedDict
            A dict of unknowns metadata for the whole `Problem`.
        """
        to_prom_name = self.root._sysdata.to_prom_name

        for target, (source, idxs) in iteritems(connections):
            tmeta = params_dict[target]
            smeta = unknowns_dict[source]

            # units must be in both src and target to have a conversion
            if 'units' not in tmeta or 'units' not in smeta:
                continue

            src_unit = smeta['units']
            tgt_unit = tmeta['units']

            try:
                scale, offset = get_conversion_tuple(src_unit, tgt_unit)
            except TypeError as err:
                if str(err) == "Incompatible units":
                    msg = "Unit '{0}' in source {1} "\
                        "is incompatible with unit '{2}' "\
                        "in target {3}.".format(src_unit,
                                                _both_names(smeta, to_prom_name),
                                                tgt_unit,
                                                _both_names(tmeta, to_prom_name))
                    self._setup_errors.append(msg)
                    continue
                else:
                    raise

            # If units are not equivalent, store unit conversion tuple
            # in the parameter metadata
            if scale != 1.0 or offset != 0.0:
                tmeta['unit_conv'] = (scale, offset)

    def _add_implicit_connections(self, connections):
        """
        Finds all matches between promoted names of parameters and unknowns
        in this `Problem`.  Any matches imply an implicit connection.
        All connections are expressed using absolute pathnames and are
        added to the dict of explicit connections passed in.

        Args
        ----
        connections : dict
            A dict containing all explicit connections.

        Returns
        -------
        set
            promoted parameters in this `Problem` that are not implicitly
            connected

        """

        dangling = set()

        abs_unames = self.root._sysdata.to_abs_uname

        for prom_name, pabs_list in iteritems(self.root._sysdata.to_abs_pnames):
            if prom_name in abs_unames:  # param has a src in unknowns
                for pabs in pabs_list:
                    connections.setdefault(pabs, []).append((abs_unames[prom_name], None))
            else:
                dangling.add(prom_name)

        return dangling

    def print_all_convergence(self, level=2, depth=1e99):
        """ Sets iprint to True for all solvers and subsolvers in the model.

        Args
        ----
        level : int(2)
            iprint level. Set to 2 to print residuals each iteration; set to 1
            to print just the iteration totals; set to 0 to disable all printing
            except for failures.

        depth : int(1e99)
            How deep to recurse. For example, you can set this to 0 if you only want
            to print the top level linear and nonlinear solver messages. Default
            prints everything.
        """

        root = self.root
        if not root.deriv_options.locked:
            msg="Please run setup before calling print_all_convergence."
            raise RuntimeError(msg)

        root.ln_solver.print_all_convergence(level=level)
        root.nl_solver.print_all_convergence(level=level)
        for grp in root.subgroups(recurse=True):

            # Only go as deep as requested.
            if grp.pathname.count('.') >= depth:
                continue

            grp.ln_solver.print_all_convergence(level=level)
            grp.nl_solver.print_all_convergence(level=level)

def _assign_parameters(connections):
    """Map absolute system names to the absolute names of the
    parameters they transfer data to.
    """
    param_owners = {}

    for par, (unk, idxs) in iteritems(connections):
        param_owners.setdefault(get_common_ancestor(par, unk), set()).add(par)

    return param_owners


def _pad_name(name, pad_num=13, quotes=True):
    """ Pads a string so that they all line up when stacked."""
    l_name = len(name)
    if l_name < pad_num:
        pad = pad_num - l_name
        if quotes:
            pad_str = "'{name}'{sep:<{pad}}"
        else:
            pad_str = "{name}{sep:<{pad}}"
        pad_name = pad_str.format(name=name, sep='', pad=pad)
        return pad_name
    else:
        return '{0}'.format(name)


def _assemble_deriv_data(params, resids, cdata, jac_fwd, jac_rev, jac_fd,
                         out_stream, c_name='root', jac_fd2=None, fd_desc=None,
                         fd_desc2=None, compact_print=False, rel_err_tol=1.0E-6,
                         abs_err_tol=1.0E-6):
    """ Assembles dictionaries and prints output for check derivatives
    functions. This is used by both the partial and total derivative
    checks.
    """
    started = False

    for p_name in params:
        for u_name in resids:

            key = (u_name, p_name)

            # Ignore non-differentiables
            if key not in jac_fd:
                continue

            ldata = cdata[key] = {}

            Jsub_fd = jac_fd[key]
            ldata['J_fd'] = Jsub_fd
            magfd = np.linalg.norm(Jsub_fd)

            if jac_fwd:
                Jsub_for = jac_fwd[key]
                ldata['J_fwd'] = Jsub_for
                magfor = np.linalg.norm(Jsub_for)
            else:
                magfor = None

            if jac_rev:
                Jsub_rev = jac_rev[key]
                ldata['J_rev'] = Jsub_rev
                magrev = np.linalg.norm(Jsub_rev)
            else:
                magrev = None

            if jac_fd2:
                Jsub_fd2 = jac_fd2[key]
                ldata['J_fd2'] = Jsub_fd2
                magfd2 = np.linalg.norm(Jsub_fd2)
            else:
                magfd2 = None

            ldata['magnitude'] = (magfor, magrev, magfd)

            if jac_fwd:
                abs1 = np.linalg.norm(Jsub_for - Jsub_fd)
            else:
                abs1 = None
            if jac_rev:
                abs2 = np.linalg.norm(Jsub_rev - Jsub_fd)
            else:
                abs2 = None

            if jac_fwd and jac_rev:
                abs3 = np.linalg.norm(Jsub_for - Jsub_rev)
            else:
                abs3 = None

            if jac_fd2:
                abs4 = np.linalg.norm(Jsub_fd2 - Jsub_fd)
            else:
                abs4 = None

            ldata['abs error'] = tuple(item for item in [abs1, abs2, abs3, abs4] if item is not None)

            if magfd == 0.0:
                rel1 = rel2 = rel3 = rel4 = float('nan')
            else:
                if jac_fwd:
                    rel1 = np.linalg.norm(Jsub_for - Jsub_fd)/magfd
                else:
                    rel1 = None

                if jac_rev:
                    rel2 = np.linalg.norm(Jsub_rev - Jsub_fd)/magfd
                else:
                    rel2 = None

                if jac_fwd and jac_rev:
                    rel3 = np.linalg.norm(Jsub_for - Jsub_rev)/magfd
                else:
                    rel3 = None

                if jac_fd2:
                    rel4 = np.linalg.norm(Jsub_fd2 - Jsub_fd)/magfd
                else:
                    rel4 = None

            ldata['rel error'] = tuple(item for item in [rel1, rel2, rel3, rel4] if item is not None)

            if out_stream is None:
                continue

            if compact_print:
                if jac_fwd and jac_rev:
                    if not started:
                        tmp1 = "{0} wrt {1} | {2} | {3} |  {4} | {5} | {6} | {7} | {8}\n"
                        out_str = tmp1.format(_pad_name('<unknown>'), _pad_name('<param>'),
                                              _pad_name('fwd mag.', 10, quotes=False),
                                              _pad_name('rev mag.', 10, quotes=False),
                                              _pad_name('check mag.', 10, quotes=False),
                                              _pad_name('a(fwd-chk)', 10, quotes=False),
                                              _pad_name('a(rev-chk)', 10, quotes=False),
                                              _pad_name('r(fwd-rev)', 10, quotes=False),
                                              _pad_name('r(rev-chk)', 10, quotes=False)
                        )
                        out_stream.write(out_str)
                        out_stream.write('-'*len(out_str)+'\n')
                        started=True

                    tmp1 = "{0} wrt {1} | {2:.4e} | {3:.4e} |  {4:.4e} | {5:.4e} | {6:.4e} | {7:.4e} | {8:.4e}\n"
                    out_stream.write(tmp1.format(_pad_name(u_name), _pad_name(p_name),
                                                 magfor, magrev, magfd, abs1, abs2,
                                                 rel1, rel2))

                elif jac_fd and jac_fd2:
                    if not started:
                        tmp1 = "{0} wrt {1} | {2} | {3} | {4} | {5}\n"

                        if fd_desc2 == 'complex step':
                            fd1string = 'cs'
                        else:
                            fd1string = 'fd'

                        out_str = tmp1.format(_pad_name('<unknown>'), _pad_name('<param>'),
                                              _pad_name('%s mag.' % fd1string, 13,
                                                        quotes=False),
                                              _pad_name('check mag.', 12, quotes=False),
                                              _pad_name('ab(chk - %s)' % fd1string,
                                                        13, quotes=False),
                                              _pad_name('rel(chk - %s)' % fd1string,
                                                        12, quotes=False)
                        )
                        out_stream.write(out_str)
                        out_stream.write('-'*len(out_str)+'\n')
                        started=True

                    tmp1 = "{0} wrt {1} | {2: .6e} | {3:.6e} | {4: .6e} | {5: .6e}\n"
                    out_stream.write(tmp1.format(_pad_name(u_name), _pad_name(p_name),
                                                 magfd, magfd2, abs4, rel4))
            else:

                if started:
                    out_stream.write(' -'*30 + '\n')
                else:
                    started = True

                # Optional file_like output
                out_stream.write("  %s: '%s' wrt '%s'\n\n" % (c_name, u_name, p_name))

                if jac_fwd:
                    out_stream.write('    Forward Magnitude : %.6e\n' % magfor)
                if jac_rev:
                    out_stream.write('    Reverse Magnitude : %.6e\n' % magrev)
                if not jac_fwd and not jac_rev:
                    out_stream.write('    Fwd/Rev Magnitude : Component supplies no analytic derivatives.\n')
                if jac_fd:
                    out_stream.write('         Fd Magnitude : %.6e' % magfd)
                    if fd_desc:
                        out_stream.write(' (%s)' % fd_desc)
                    out_stream.write('\n')
                if jac_fd2:
                    out_stream.write('        Fd2 Magnitude : %.6e' % magfd2)
                    if fd_desc2:
                        out_stream.write(' (%s)' % fd_desc2)
                    out_stream.write('\n')
                out_stream.write('\n')

                if jac_fwd:
                    flag = '' if abs1 < abs_err_tol else ' *'
                    out_stream.write('    Absolute Error (Jfor - Jfd) : %.6e%s\n' % (abs1, flag))
                if jac_rev:
                    flag = '' if abs2 < abs_err_tol else ' *'
                    out_stream.write('    Absolute Error (Jrev - Jfd) : %.6e%s\n' % (abs2, flag))
                if jac_fwd and jac_rev:
                    flag = '' if abs3 < abs_err_tol else ' *'
                    out_stream.write('    Absolute Error (Jfor - Jrev): %.6e%s\n' % (abs3, flag))
                if jac_fd2:
                    flag = '' if abs4 < abs_err_tol else ' *'
                    out_stream.write('    Absolute Error (Jfd2 - Jfd): %.6e%s\n' % (abs4, flag))
                out_stream.write('\n')

                if jac_fwd:
                    flag = '' if np.isnan(rel1) or rel1 < rel_err_tol else ' *'
                    out_stream.write('    Relative Error (Jfor - Jfd) : %.6e%s\n' % (rel1, flag))
                if jac_rev:
                    flag = '' if np.isnan(rel2) or rel2 < rel_err_tol else ' *'
                    out_stream.write('    Relative Error (Jrev - Jfd) : %.6e%s\n' % (rel2, flag))
                if jac_fwd and jac_rev:
                    flag = '' if np.isnan(rel3) or rel3 < rel_err_tol else ' *'
                    out_stream.write('    Relative Error (Jfor - Jrev): %.6e%s\n' % (rel3, flag))
                if jac_fd2:
                    flag = '' if np.isnan(rel4) or rel4 < rel_err_tol else ' *'
                    out_stream.write('    Relative Error (Jfd2 - Jfd) : %.6e%s\n' % (rel4, flag))
                out_stream.write('\n')

                if jac_fwd:
                    out_stream.write('    Raw Forward Derivative (Jfor)\n\n')
                    out_stream.write(str(Jsub_for))
                    out_stream.write('\n\n')
                if jac_rev:
                    out_stream.write('    Raw Reverse Derivative (Jrev)\n\n')
                    out_stream.write(str(Jsub_rev))
                    out_stream.write('\n\n')
                out_stream.write('    Raw FD Derivative (Jfd)\n\n')
                out_stream.write(str(Jsub_fd))
                out_stream.write('\n\n')
                if jac_fd2:
                    out_stream.write('    Raw FD Check Derivative (Jfd2)\n\n')
                    out_stream.write(str(Jsub_fd2))
                    out_stream.write('\n\n')

def _needs_iteration(comp):
    """Return True if the given component needs an iterative
    solver to converge it.
    """
    if isinstance(comp, Component) and comp.is_active() and comp.states:
        for klass in comp.__class__.__mro__:
            if klass is Component:
                break
            if 'solve_linear' in klass.__dict__:
                # class has defined it's own solve_linear
                return  False
        return True
    return False

def _get_gmres_name():
    if MPI:
        return 'PetscKSP'
    else:
        return 'ScipyGMRES'<|MERGE_RESOLUTION|>--- conflicted
+++ resolved
@@ -49,11 +49,8 @@
     def __init__(self):
         self.top_lin_gs = False
         self.in_complex_step = False
-<<<<<<< HEAD
         self.precon_level = 0
-=======
         self.pathname = ''
->>>>>>> 3f747032
 
 def _get_root_var(root, name):
     """
