""" OpenMDAO Problem class defintion."""

from __future__ import print_function

import sys
import json
import warnings
from itertools import chain
from six import iteritems, iterkeys, itervalues
from six.moves import cStringIO
import networkx as nx

import numpy as np

from openmdao.core.system import System
from openmdao.core.group import Group
from openmdao.core.component import Component
from openmdao.core.parallel_group import ParallelGroup
from openmdao.core.parallel_fd_group import ParallelFDGroup
from openmdao.core.basic_impl import BasicImpl
from openmdao.core.checks import check_connections
from openmdao.core.driver import Driver
from openmdao.core.mpi_wrap import MPI, under_mpirun
from openmdao.core.relevance import Relevance

from openmdao.components.indep_var_comp import IndepVarComp
from openmdao.solvers.scipy_gmres import ScipyGMRES
from openmdao.solvers.ln_gauss_seidel import LinearGaussSeidel

from openmdao.units.units import get_conversion_tuple
from collections import OrderedDict
from openmdao.util.string_util import get_common_ancestor, name_relative_to


class _ProbData(object):
    """
    A container for Problem level data that is needed by subsystems.
    """
    def __init__(self):
        self.top_lin_gs = False


class Problem(System):
    """ The Problem is always the top object for running an OpenMDAO
    model.

    Args
    ----
    root : `Group`, optional
        The top-level `Group` for the `Problem`.  If not specified, a default
        `Group` will be created

    driver : `Driver`, optional
        The top-level `Driver` for the `Problem`.  If not specified, a default
        "Run Once" `Driver` will be used

    impl : `BasicImpl` or `PetscImpl`, optional
        The vector and data transfer implementation for the `Problem`.
        For parallel processing support using MPI, `PetscImpl` is required.
        If not specified, the default `BasicImpl` will be used.

    comm : an MPI communicator (real or fake), optional
        A communicator that can be used for distributed operations when running
        under MPI. If not specified, the default "COMM_WORLD" will be used.

    Options
    -------
    fd_options['force_fd'] :  bool(False)
        Set to True to finite difference this system.
    fd_options['form'] :  str('forward')
        Finite difference mode. (forward, backward, central) You can also set to 'complex_step' to peform the complex step method if your components support it.
    fd_options['step_size'] :  float(1e-06)
        Default finite difference stepsize
    fd_options['step_type'] :  str('absolute')
        Set to absolute, relative

    """

    def __init__(self, root=None, driver=None, impl=None, comm=None):
        super(Problem, self).__init__()
        self.root = root
        self._probdata = _ProbData()

        if MPI:
            from openmdao.core.petsc_impl import PetscImpl
            if impl != PetscImpl:
                raise ValueError("To run under MPI, the impl for a Problem must be PetscImpl.")

        if impl is None:
            self._impl = BasicImpl
        else:
            self._impl = impl

        self._comm = comm

        if driver is None:
            self.driver = Driver()
        else:
            self.driver = driver

    def __getitem__(self, name):
        """Retrieve unflattened value of named unknown or unconnected
        param variable from the root system.

        Args
        ----
        name : str
             The name of the variable.

        Returns
        -------
        The unflattened value of the given variable.
        """
        if name in self.root.unknowns:
            return self.root.unknowns[name]
        elif name in self.root.params:
            return self.root.params[name]
        elif name in self.root._to_abs_pnames:
            for p in self.root._to_abs_pnames[name]:
                return self._rec_get_param(p)
        elif name in self._dangling:
            for p in self._dangling[name]:
                return self._rec_get_param(p)
        else:
            raise KeyError("Variable '%s' not found." % name)

    def _rec_get_param(self, absname):
        parts = absname.rsplit('.', 1)
        if len(parts) == 1:
            return self.root.params[absname]
        else:
            grp = self.root._subsystem(parts[0])
            return grp.params[parts[1]]

    def __setitem__(self, name, val):
        """Sets the given value into the appropriate `VecWrapper`.
        'name' is assumed to be a promoted name.

        Args
        ----
        name : str
             The promoted name of the variable to set into the
             unknowns vector, or into params vectors if the params are
             unconnected.
        """
        if name in self.root.unknowns:
            self.root.unknowns[name] = val
        elif name in self._dangling:
            for p in self._dangling[name]:
                parts = p.rsplit('.', 1)
                if len(parts) == 1:
                    self.root.params[p] = val
                else:
                    grp = self.root._subsystem(parts[0])
                    grp.params[parts[1]] = val
        else:
            try:
                parts = name.rsplit('.', 1)
                grp = self.root._subsystem(parts[0])
                grp.params[parts[1]] = val
            except:
                raise KeyError("Variable '%s' not found." % name)

    def _setup_connections(self, params_dict, unknowns_dict, compute_indices=True):
        """Generate a mapping of absolute param pathname to the pathname
        of its unknown.

        Args
        ----

        params_dict : OrderedDict
            A dict of parameter metadata for the whole `Problem`.

        unknowns_dict : OrderedDict
            A dict of unknowns metadata for the whole `Problem`.

        compute_indices : bool, optional
            If True, perform mapping of src_indices for input to input
            connections.
        """

        # Get all explicit connections (stated with absolute pathnames)
        connections = self.root._get_explicit_connections()

        # get dictionary of implicit connections {param: [unknowns]}
        # and dictionary of params that are not implicitly connected
        # to anything {promoted_name: pathname}
        implicit_conns, prom_noconns = self._get_implicit_connections()

        # combine implicit and explicit connections
        for tgt, srcs in iteritems(implicit_conns):
            connections.setdefault(tgt, []).extend(srcs)

        input_graph = nx.Graph()

        # resolve any input to input connections
        for tgt, srcs in iteritems(connections):
            for src, idxs in srcs:
                if src in params_dict:
                    input_graph.add_edge(src, tgt, idxs=idxs)

        # find any promoted but not connected inputs
        for p, meta in iteritems(params_dict):
            prom = meta['promoted_name']
            if prom in prom_noconns:
                for n in prom_noconns[prom]:
                    if p != n:
                        input_graph.add_edge(p, n, idxs=None)

        # store all of the connected sets of inputs for later use
        self._input_inputs = {}
        for tgt in connections:
            if tgt in input_graph and tgt not in self._input_inputs:
                connected = nx.node_connected_component(input_graph, tgt)
                for c in connected:
                    self._input_inputs[c] = connected

        # initialize this here since we may have unit diffs for input-input
        # connections that get filtered out of the connection dict by the
        # time setup_units is called.
        self._unit_diffs = {}

        # for all connections where the source is an input, we want to connect
        # the 'unknown' source for that target to all other inputs that are
        # connected to it
        to_add = []
        for tgt, srcs in iteritems(connections):
            if tgt in input_graph:
<<<<<<< HEAD
                connected_inputs = self._input_inputs[tgt]
=======
                connected_inputs = nx.node_connected_component(input_graph, tgt)
>>>>>>> 489ce0c0

                for src, idxs in srcs:
                    if src in unknowns_dict:
                        for new_tgt in connected_inputs:
                            new_idxs = idxs
                            if compute_indices:
                                # follow path to new target, apply src_idxs along the way
                                path = nx.shortest_path(input_graph, tgt, new_tgt)
                                for i, node in enumerate(path[:-1]):
                                    next_idxs = input_graph[node][path[i+1]]['idxs']
                                    if next_idxs is not None:
                                        if new_idxs is not None:
                                            new_idxs = np.array(new_idxs)[next_idxs]
                                        else:
                                            new_idxs = next_idxs
                            to_add.append((new_tgt, (src, new_idxs)))

        for tgt, (src, idxs) in to_add:
            if tgt in connections:
                srcs = connections[tgt]
                if (src, idxs) not in srcs:
                    srcs.append((src, idxs))
            else:
                connections[tgt] = [(src, idxs)]

        # remove all the input to input connections, leaving just one unknown
        # connection to each param
        newconns = {}
        for tgt, srcs in iteritems(connections):
            unknown_srcs = [src for src in srcs if src[0] in unknowns_dict]
            if len(unknown_srcs) > 1:
                src_names = (name for name, idx in unknown_srcs)
                raise RuntimeError("Target '%s' is connected to multiple unknowns: %s" %
                                   (tgt, sorted(src_names)))

            if unknown_srcs:
                newconns[tgt] = unknown_srcs[0]

        connections = newconns

        self._dangling = {}
        prom_unknowns = self.root._to_abs_unames
        for p, meta in iteritems(params_dict):
            if p not in connections:
                if meta['promoted_name'] not in prom_unknowns and p in input_graph:
                    self._dangling[meta['promoted_name']] = \
                        set(nx.node_connected_component(input_graph, p))
                else:
                    self._dangling[meta['promoted_name']] = set([meta['pathname']])

        return connections

    def _check_input_diffs(self, connections, params_dict, unknowns_dict):
        """For all sets of connected inputs, find any differences in units
        or initial value.
        """
        input_diffs = {}

        for tgt, connected_inputs in iteritems(self._input_inputs):

            # figure out if any connected inputs have different initial
            # values or different units
            if tgt not in input_diffs:
                for inp in connected_inputs:
                    input_diffs[inp] = ([], [])

                tgt_idx = connected_inputs.index(tgt)
                units = [params_dict[n].get('units') for n in connected_inputs]
                vals = [params_dict[n]['val'] for n in connected_inputs]

                diff_units = []

                for i, u in enumerate(units):
                    if i != tgt_idx and u != units[tgt_idx]:
                        if units[tgt_idx] is None:
                            sname, s = connected_inputs[i], u
                            tname, t = connected_inputs[tgt_idx], units[tgt_idx]
                        else:
                            sname, s = connected_inputs[tgt_idx], units[tgt_idx]
                            tname, t = connected_inputs[i], u

                        # report these in check_setup later
                        self._unit_diffs[(sname, tname)] = (s, t)
                        diff_units.append((connected_inputs[i], u))

                if isinstance(vals[tgt_idx], np.ndarray):
                    diff_vals = [(connected_inputs[i],v) for i,v in
                                   enumerate(vals) if not
                                       (isinstance(v, np.ndarray) and
                                          v.shape==vals[tgt_idx].shape and
                                          (v==vals[tgt_idx]).all())]
                else:
                    diff_vals = [(connected_inputs[i],v) for i,v in
                                     enumerate(vals) if v!=vals[tgt_idx]]

                # if tgt has no unknown source, units MUST match, unless
                # one of them is None. At this point, connections contains
                # only unknown to input connections, so if the target is
                # in connections, it has an unknown source.
                if diff_units and tgt not in connections:
                    filt = set([u for n,u in diff_units])
                    if None in filt:
                        filt.remove(None)
                    if filt:
                        raise RuntimeError("The following sourceless "
                            "connected inputs have different units: %s" %
                            sorted([(tgt,params_dict[tgt].get('units'))]+
                                                                diff_units))
                if diff_vals:
                    if tgt not in connections:
                        msg = ("The following sourceless connected inputs have "
                               "different initial values: "
                               "%s.  Connect one of them to the output of "
                               "an IndepVarComp to ensure that they have the "
                               "same initial value." %
                               (sorted([(tgt,params_dict[tgt]['val'])]+
                                                 diff_vals)))
                        raise RuntimeError(msg)

        return input_diffs

    def _get_ubc_vars(self, connections):
        """Return a list of any connected inputs that are used before they
        are set by their connected unknowns.
        """
        # this is the order that each component would run in if executed
        # a single time from the root system.
        full_order = {s.pathname : i for i,s in
                     enumerate(self.root.subsystems(recurse=True))}

        ubcs = []
        for tgt, srcs in iteritems(connections):
            tsys = tgt.rsplit('.', 1)[0]
            ssys = srcs[0].rsplit('.', 1)[0]
            if full_order[ssys] > full_order[tsys]:
                ubcs.append(tgt)

        return ubcs

    def setup(self, check=True, out_stream=sys.stdout):
        """Performs all setup of vector storage, data transfer, etc.,
        necessary to perform calculations.

        Args
        ----
        check : bool, optional
            Check for potential issues after setup is complete (the default
            is True)

        out_stream : a file-like object, optional
            Stream where report will be written if check is performed.
        """
        # if we modify the system tree, we'll need to call _init_sys_data,
        # _setup_variables and _setup_connections again
        tree_changed = False

        # call _setup_variables again if we change metadata
        meta_changed = False

        self._probdata = _ProbData()
        if isinstance(self.root.ln_solver, LinearGaussSeidel):
            self._probdata.top_lin_gs = True

        # Give every system an absolute pathname
        self.root._init_sys_data(self.pathname, self._probdata)

        # Returns the parameters and unknowns metadata dictionaries
        # for the root, which has an entry for each variable contained
        # in any child of root. Metadata for each variable will contain
        # the name of the variable relative to that system, the absolute
        # name of the variable, any user defined metadata, and the value,
        # size and/or shape if known. For example:
        #  unknowns_dict['G1.G2.foo.v1'] = {
        #     'promoted_name' :  'v1',
        #     'pathname' : 'G1.G2.foo.v1', # absolute path from the top
        #     'size' : 1,
        #     'shape' : 1,
        #     'val': 2.5,   # the initial value of that variable (if known)
        #  }
        params_dict, unknowns_dict = self.root._setup_variables()

        # collect all connections, both implicit and explicit from
        # anywhere in the tree, and put them in a dict where each key
        # is an absolute param name that maps to the absolute name of
        # a single source.
        connections = self._setup_connections(params_dict, unknowns_dict)

        # push connection src_indices down into the metadata for all target
        # params in all component level systems, then flag meta_changed so
        # it will get percolated back up to all groups in next setup_vars()
        src_idx_conns = [(tgt, src, idxs) for tgt, (src, idxs) in
                         iteritems(connections) if idxs is not None]
        if src_idx_conns:
            meta_changed = True
            for comp in self.root.components(recurse=True):
                for tgt, src, idxs in src_idx_conns:
                    # component dicts are keyed on var name, not pathname
                    path, name = tgt.rsplit('.', 1)
                    meta = comp._params_dict.get(name)
                    if meta and meta['pathname'] == tgt:
                        meta['src_indices'] = idxs

        # TODO: handle any automatic grouping of systems here...

        # divide MPI communicators among subsystems
        self._setup_communicators()

        # mark any variables in non-local Systems as 'remote'
        for comp in self.root.components(recurse=True):
            if not comp.is_active():
                meta_changed = True
                comp._set_vars_as_remote()

        if MPI:
            for s in self.root.components(recurse=True):
                if s.setup_distrib_idxs is not Component.setup_distrib_idxs:
                    # component defines its own setup_distrib_idxs, so
                    # the metadata will change
                    meta_changed = True

        # All changes to the system tree or variable metadata
        # must be complete at this point.

        # if the system tree has changed, we need to recompute pathnames,
        # variable metadata, and connections
        if tree_changed:
            self.root._init_sys_data(self.pathname, self._probdata)
            params_dict, unknowns_dict = \
                self.root._setup_variables(compute_indices=True)
            connections = self._setup_connections(params_dict, unknowns_dict,
                                                  compute_indices=False)
        elif meta_changed:
            params_dict, unknowns_dict = \
                self.root._setup_variables(compute_indices=True)

        # perform additional checks on connections
        # (e.g. for compatible types and shapes)
        check_connections(connections, params_dict, unknowns_dict)

        # calculate unit conversions and store in param metadata
        self._setup_units(connections, params_dict, unknowns_dict)

        # propagate top level promoted names, unit conversions,
        # and connections down to all subsystems
        for sub in self.root.subsystems(recurse=True, include_self=True):
            sub.connections = connections

            for meta in chain(itervalues(sub._params_dict),
                              itervalues(sub._unknowns_dict)):
                path = meta['pathname']
                if path in unknowns_dict:
                    meta['top_promoted_name'] = unknowns_dict[path]['promoted_name']
                else:
                    meta['top_promoted_name'] = params_dict[path]['promoted_name']
                    unit_conv = params_dict[path].get('unit_conv')
                    if unit_conv:
                        meta['unit_conv'] = unit_conv

        # Given connection information, create mapping from system pathname
        # to the parameters that system must transfer data to
        param_owners = _assign_parameters(connections)

        pois = self.driver.desvars_of_interest()
        oois = self.driver.outputs_of_interest()

        self._driver_vois = set()
        for tup in chain(pois, oois):
            self._driver_vois.update(tup)

        # make sure pois and oois all refer to existing vars.
        # NOTE: all variables of interest (includeing POIs) must exist in
        #      the unknowns dict
        promoted_unknowns = self.root._to_abs_unames

        parallel_p = False
        for vnames in pois:
            if len(vnames) > 1:
                parallel_p = True
            for v in vnames:
                if v not in promoted_unknowns:
                    raise NameError("Can't find param of interest '%s'." % v)

        parallel_u = False
        for vnames in oois:
            if len(vnames) > 1:
                parallel_u = True
            for v in vnames:
                if v not in promoted_unknowns:
                    raise NameError("Can't find quantity of interest '%s'." % v)

        mode = self._check_for_parallel_derivs(pois, oois, parallel_u, parallel_p)

        relevance = Relevance(self.root, params_dict, unknowns_dict, connections,
                              pois, oois, mode)

        # pass relevance object down to all systems and perform
        # auto ordering
        for s in self.root.subsystems(recurse=True, include_self=True):
            s._relevance = relevance
            if isinstance(s, Group):
                # set auto order if order not already set
                if not s._order_set:
                    s.set_order(s.list_auto_order()[0])

        # report any differences in units or initial values for
        # sourceless connected inputs
        self._check_input_diffs(connections, params_dict, unknowns_dict)

        # create VecWrappers for all systems in the tree.
        self.root._setup_vectors(param_owners, impl=self._impl)

        # Prepare Driver
        self.driver._setup(self.root)

        # get map of vars to VOI indices
        self._poi_indices, self._qoi_indices = self.driver._map_voi_indices()

        # Prepare Solvers
        for sub in self.root.subgroups(recurse=True, include_self=True):
            sub.nl_solver.setup(sub)
            sub.ln_solver.setup(sub)

        # Prep for case recording
        self._start_recorders()

        # check for any potential issues
        if check:
            return self.check_setup(out_stream)
        return {}

    def _check_dangling_params(self, out_stream=sys.stdout):
        """ Check for parameters that are not connected to a source/unknown.
        this includes ALL dangling params, both promoted and unpromoted.
        """
        dangling_params = sorted(set([
            m['promoted_name'] for p, m in iteritems(self.root._params_dict)
            if p not in self.root.connections
        ]))
        if dangling_params:
            print("\nThe following parameters have no associated unknowns:",
                  file=out_stream)
            for d in dangling_params:
                print(d, file=out_stream)

        return dangling_params

    def _check_mode(self, out_stream=sys.stdout):
        """ Adjoint vs Forward mode appropriateness """
        if self._calculated_mode != self.root._relevance.mode:
            print("\nSpecified derivative mode is '%s', but calculated mode is '%s'\n(based "
                  "on param size of %d and unknown size of %d)" % (self.root._relevance.mode,
                                                                   self._calculated_mode,
                                                                   self._p_length,
                                                                   self._u_length),
                  file=out_stream)

        return (self.root._relevance.mode, self._calculated_mode)

    def _list_unit_conversions(self, out_stream=sys.stdout):
        """ List all unit conversions being made (including only units on one
        side)"""
        if self._unit_diffs:
            tuples = sorted(iteritems(self._unit_diffs))
            print("\nUnit Conversions", file=out_stream)
            for (src, tgt), (sunit, tunit) in tuples:
                print("%s -> %s : %s -> %s" % (src, tgt, sunit, tunit),
                      file=out_stream)

            return tuples
        return []

    def _check_no_unknown_comps(self, out_stream=sys.stdout):
        """ Check for components without unknowns. """
        nocomps = sorted([c.pathname for c in self.root.components(recurse=True,
                                                                   local=True)
                          if len(c.unknowns) == 0])
        if nocomps:
            print("\nThe following components have no unknowns:", file=out_stream)
            for n in nocomps:
                print(n, file=out_stream)

        return nocomps

    def _check_no_recorders(self, out_stream=sys.stdout):
        """ Check for no case recorder. """
        recorders = []
        recorders.extend(self.driver.recorders)
        for grp in self.root.subgroups(recurse=True, local=True,
                                       include_self=True):
            recorders.extend(grp.nl_solver.recorders)
            recorders.extend(grp.ln_solver.recorders)

        if not recorders:
            print("\nNo recorders have been specified, so no data will be saved.",
                  file=out_stream)

        return recorders

    def _check_no_connect_comps(self, out_stream=sys.stdout):
        """ Check for unconnected components. """
        conn_comps = set([t.rsplit('.', 1)[0]
                          for t in iterkeys(self.root.connections)])
        conn_comps.update([s.rsplit('.', 1)[0]
                           for s, i in itervalues(self.root.connections)])
        noconn_comps = sorted([c.pathname
                               for c in self.root.components(recurse=True, local=True)
                               if c.pathname not in conn_comps])
        if noconn_comps:
            print("\nThe following components have no connections:", file=out_stream)
            for comp in noconn_comps:
                print(comp, file=out_stream)

        return noconn_comps

    def _check_mpi(self, out_stream=sys.stdout):
        """ Some simple MPI checks. """
        if under_mpirun():
            parr = True
            # Indicate that there are no parallel systems if user is running under MPI
            if self._comm.rank == 0:
                for grp in self.root.subgroups(recurse=True, include_self=True):
                    if isinstance(grp, ParallelGroup) or isinstance(grp, ParallelFDGroup):
                        break
                else:
                    parr = False
                    print("\nRunning under MPI, but no ParallelGroups or ParallelFDGroups were found.",
                          file=out_stream)

                mincpu, maxcpu = self.root.get_req_procs()
                if maxcpu is not None and self._comm.size > maxcpu:
                    print("\nmpirun was given %d MPI processes, but the problem can only use %d" %
                          (self._comm.size, maxcpu))

                return (self._comm.size, maxcpu, parr)
        # or any ParalleGroups found when not running under MPI
        else:
            pargrps = []
            for grp in self.root.subgroups(recurse=True, include_self=True):
                if isinstance(grp, ParallelGroup):
                    print("\nFound ParallelGroup '%s', but not running under MPI." %
                          grp.pathname, file=out_stream)
                    pargrps.append(grp.pathname)
            return sorted(pargrps)

    def _check_graph(self, out_stream=sys.stdout):
        """ Check for cycles in group w/o solver. """
        cycles = []
        ooo = []
        for grp in self.root.subgroups(recurse=True, include_self=True):
            graph = grp._get_sys_graph()

            strong = [s for s in nx.strongly_connected_components(graph)
                      if len(s) > 1]

            if strong:
                relstrong = []
                for slist in strong:
                    relstrong.append([])
                    for s in slist:
                        relstrong[-1].append(name_relative_to(grp.pathname, s))
                        # sort the cycle systems in execution order
                        subs = [s for s in grp._subsystems]
                        tups = sorted([(subs.index(s),s) for s in relstrong[-1]])
                        relstrong[-1] = [t[1] for t in tups]
                print("Group '%s' has the following cycles: %s" %
                          (grp.pathname, relstrong), file=out_stream)
                cycles.append(relstrong)

            # Components/Systems/Groups are not in the right execution order
            graph, _ = grp._break_cycles(grp.list_order(), graph)

            visited = set()
            out_of_order = {}
            for sub in itervalues(grp._subsystems):
                visited.add(sub.pathname)
                for u, v in nx.dfs_edges(graph, sub.pathname):
                    if v in visited:
                        out_of_order.setdefault(name_relative_to(grp.pathname, v),
                                                set()).add(sub.pathname)

            if out_of_order:
                # scope ooo names to group
                for name in out_of_order:
                    out_of_order[name] = sorted([
                        name_relative_to(grp.pathname, n) for n in out_of_order[name]
                    ])
                print("Group '%s' has the following out-of-order subsystems:" %
                      grp.pathname, file=out_stream)
                for n, subs in iteritems(out_of_order):
                    print("   %s should run after %s" % (n, subs), file=out_stream)
                ooo.append((grp.pathname, list(iteritems(out_of_order))))
                print("Auto ordering would be: %s" % grp.list_auto_order()[0],
                      file=out_stream)

        return (cycles, sorted(ooo))

    def _check_gmres_under_mpi(self, out_stream=sys.stdout):
        """ warn when using ScipyGMRES solver under MPI.
        """
        if under_mpirun():
            has_parallel = False
            for s in self.root.subgroups(recurse=True, include_self=True):
                if isinstance(s, ParallelGroup):
                    has_parallel = True
                    break

            if has_parallel and isinstance(self.root.ln_solver, ScipyGMRES):
                print("\nScipyGMRES is being used under MPI. Problems can arise "
                      "if a variable of interest (param/objective/constraint) "
                      "does not exist in all MPI processes.", file=out_stream)

    def _check_ubcs(self, out_stream=sys.stdout):
        ubcs = self._get_ubc_vars(self.root.connections)
        if ubcs:
            print("\nThe following params are connected to unknowns that are "
                  "updated out of order, so their initial values will contain "
                  "uninitialized unknown values: %s" % ubcs, file=out_stream)
        return ubcs

    def check_setup(self, out_stream=sys.stdout):
        """Write a report to the given stream indicating any potential problems found
        with the current configuration of this ``Problem``.

        Args
        ----
        out_stream : a file-like object, optional
            Stream where report will be written.
        """
        print("##############################################", file=out_stream)
        print("Setup: Checking for potential issues...", file=out_stream)

        results = {}  # dict of results for easier testing
        results['dangling_params'] = self._check_dangling_params(out_stream)
        results['mode'] = self._check_mode(out_stream)
        results['unit_diffs'] = self._list_unit_conversions(out_stream)
        results['no_unknown_comps'] = self._check_no_unknown_comps(out_stream)
        results['no_connect_comps'] = self._check_no_connect_comps(out_stream)
        results['recorders'] = self._check_no_recorders(out_stream)
        results['mpi'] = self._check_mpi(out_stream)
        results['cycles'], results['out_of_order'] = self._check_graph(out_stream)
        results['ubcs'] = self._check_ubcs(out_stream)
        results['solver_issues'] = self._check_gmres_under_mpi(out_stream)

        # TODO: Incomplete optimization driver configuration
        # TODO: Parallelizability for users running serial models
        # TODO: io state of recorder-specific files?

        # loop over subsystems and let them add any specific checks to the stream
        for s in self.root.subsystems(recurse=True, local=True, include_self=True):
            stream = cStringIO()
            s.check_setup(out_stream=stream)
            content = stream.getvalue()
            if content:
                print("%s:\n%s\n" % (s.pathname, content), file=out_stream)
                results["@%s" % s.pathname] = content

        print("\nSetup: Check complete.", file=out_stream)
        print("##############################################\n", file=out_stream)

        return results

    def run(self):
        """ Runs the Driver in self.driver. """
        if self.root.is_active():
            self.driver.run(self)

    def _mode(self, mode, indep_list, unknown_list):
        """ Determine the mode based on precedence. The mode in `mode` is
        first. If that is 'auto', then the mode in root.ln_options takes
        precedence. If that is 'auto', then mode is determined by the width
        of the independent variable and quantity space."""

        self._p_length = 0
        self._u_length = 0
        uset = set()
        for unames in unknown_list:
            if isinstance(unames, tuple):
                uset.update(unames)
            else:
                uset.add(unames)
        pset = set()
        for pnames in indep_list:
            if isinstance(pnames, tuple):
                pset.update(pnames)
            else:
                pset.add(pnames)

        for meta in chain(itervalues(self.root._unknowns_dict),
                          itervalues(self.root._params_dict)):
            prom_name = meta['promoted_name']
            if prom_name in uset:
                self._u_length += meta['size']
                uset.remove(prom_name)
            if prom_name in pset:
                self._p_length += meta['size']
                pset.remove(prom_name)

        if uset:
            raise RuntimeError("Can't determine size of unknowns %s." % list(uset))
        if pset:
            raise RuntimeError("Can't determine size of params %s." % list(pset))

        # Choose mode based on size
        if self._p_length > self._u_length:
            self._calculated_mode = 'rev'
        else:
            self._calculated_mode = 'fwd'

        if mode == 'auto':
            mode = self.root.ln_solver.options['mode']
            if mode == 'auto':
                mode = self._calculated_mode

        return mode

    def calc_gradient(self, indep_list, unknown_list, mode='auto',
                      return_format='array', dv_scale=None, cn_scale=None,
                      sparsity=None):
        """ Returns the gradient for the system that is slotted in
        self.root. This function is used by the optimizer but also can be
        used for testing derivatives on your model.

        Args
        ----
        indep_list : list of strings
            List of independent variable names that derivatives are to
            be calculated with respect to. All params must have a IndepVarComp.

        unknown_list : list of strings
            List of output or state names that derivatives are to
            be calculated for. All must be valid unknowns in OpenMDAO.

        mode : string, optional
            Deriviative direction, can be 'fwd', 'rev', 'fd', or 'auto'.
            Default is 'auto', which uses mode specified on the linear solver
            in root.

        return_format : string, optional
            Format for the derivatives, can be 'array' or 'dict'.

        dv_scale : dict, optional
            Dictionary of driver-defined scale factors on the design variables.

        cn_scale : dict, optional
            Dictionary of driver-defined scale factors on the constraints.

        sparsity : dict, optional
            Dictionary that gives the relevant design variables for each
            constraint. This option is only supported in the `dict` return
            format.

        Returns
        -------
        ndarray or dict
            Jacobian of unknowns with respect to params.
        """
        if mode not in ['auto', 'fwd', 'rev', 'fd']:
            msg = "mode must be 'auto', 'fwd', 'rev', or 'fd'"
            raise ValueError(msg)

        if return_format not in ['array', 'dict']:
            msg = "return_format must be 'array' or 'dict'"
            raise ValueError(msg)

        # Either analytic or finite difference
        if mode == 'fd' or self.root.fd_options['force_fd']:
            return self._calc_gradient_fd(indep_list, unknown_list,
                                          return_format, dv_scale=dv_scale,
                                          cn_scale=cn_scale, sparsity=sparsity)
        else:
            return self._calc_gradient_ln_solver(indep_list, unknown_list,
                                                 return_format, mode,
                                                 dv_scale=dv_scale,
                                                 cn_scale=cn_scale,
                                                 sparsity=sparsity)

    def _calc_gradient_fd(self, indep_list, unknown_list, return_format,
                          dv_scale=None, cn_scale=None, sparsity=None):
        """ Returns the finite differenced gradient for the system that is slotted in
        self.root.

        Args
        ----
        indep_list : list of strings
            List of independent variable names that derivatives are to
            be calculated with respect to. All params must have a IndepVarComp.

        unknown_list : list of strings
            List of output or state names that derivatives are to
            be calculated for. All must be valid unknowns in OpenMDAO.

        return_format : string
            Format for the derivatives, can be 'array' or 'dict'.

        dv_scale : dict, optional
            Dictionary of driver-defined scale factors on the design variables.

        cn_scale : dict, optional
            Dictionary of driver-defined scale factors on the constraints.

        sparsity : dict, optional
            Dictionary that gives the relevant design variables for each
            constraint. This option is only supported in the `dict` return
            format.

        Returns
        -------
        ndarray or dict
            Jacobian of unknowns with respect to params.
        """
        root = self.root
        unknowns = root.unknowns
        params = root.params

        if dv_scale is None:
            dv_scale = {}
        if cn_scale is None:
            cn_scale = {}

        abs_params = []
        for name in indep_list:

            if name in unknowns:
                name = unknowns.metadata(name)['pathname']

            for tgt, (src, idxs) in iteritems(root.connections):
                if name == src:
                    name = tgt
                    break

            abs_params.append(name)

        Jfd = root.fd_jacobian(params, unknowns, root.resids, total_derivs=True,
                               fd_params=abs_params, fd_unknowns=unknown_list,
                               poi_indices=self._poi_indices,
                               qoi_indices=self._qoi_indices)

        def get_fd_ikey(ikey):
            # FD Input keys are a little funny....
            if isinstance(ikey, tuple):
                ikey = ikey[0]

            fd_ikey = ikey

            if fd_ikey not in params:
                # The user sometimes specifies the parameter output
                # name instead of its target because it is more
                # convenient
                for tgt, (src, idxs) in iteritems(root.connections):
                    if src == ikey:
                        fd_ikey = tgt
                        break

                # We need the absolute name, but the fd Jacobian
                # holds relative promoted inputs
                if fd_ikey not in params:
                    for key in params:
                        meta = params.metadata(key)
                        if meta['promoted_name'] == fd_ikey:
                            fd_ikey = meta['pathname']
                            break

            return fd_ikey

        if return_format == 'dict':
            J = {}
            for okey in unknown_list:
                J[okey] = {}
                for j, ikey in enumerate(indep_list):

                    # Support sparsity
                    if sparsity is not None:
                        if ikey not in sparsity[okey]:
                            continue

                    abs_ikey = abs_params[j]
                    fd_ikey = get_fd_ikey(abs_ikey)

                    # Support for IndepVarComps that are buried in sub-Groups
                    if (okey, fd_ikey) not in Jfd:
                        fd_ikey = root._to_abs_pnames[fd_ikey][0]

                    J[okey][ikey] = Jfd[(okey, fd_ikey)]

                    # Driver scaling
                    if ikey in dv_scale:
                        J[okey][ikey] *= dv_scale[ikey]
                    if okey in cn_scale:
                        J[okey][ikey] *= cn_scale[okey]

        else:
            usize = 0
            psize = 0
            for u in unknown_list:
                if u in self._qoi_indices:
                    idx = self._qoi_indices[u]
                    usize += len(idx)
                else:
                    usize += self.root.unknowns.metadata(u)['size']
            for p in indep_list:
                if p in self._poi_indices:
                    idx = self._poi_indices[p]
                    psize += len(idx)
                else:
                    psize += self.root.unknowns.metadata(p)['size']
            J = np.zeros((usize, psize))

            ui = 0
            for u in unknown_list:
                pi = 0
                for j, p in enumerate(indep_list):
                    abs_ikey = abs_params[j]
                    fd_ikey = get_fd_ikey(abs_ikey)

                    # Support for IndepVarComps that are buried in sub-Groups
                    if (u, fd_ikey) not in Jfd:
                        fd_ikey = root._to_abs_pnames[fd_ikey][0]

                    pd = Jfd[u, fd_ikey]
                    rows, cols = pd.shape

                    for row in range(0, rows):
                        for col in range(0, cols):
                            J[ui+row][pi+col] = pd[row][col]
                            # Driver scaling
                            if p in dv_scale:
                                J[ui+row][pi+col] *= dv_scale[p]
                            if u in cn_scale:
                                J[ui+row][pi+col] *= cn_scale[u]
                    pi += cols
                ui += rows
        return J

    def _calc_gradient_ln_solver(self, indep_list, unknown_list, return_format, mode,
                                 dv_scale=None, cn_scale=None, sparsity=None):
        """ Returns the gradient for the system that is slotted in
        self.root. The gradient is calculated using root.ln_solver.

        Args
        ----
        indep_list : list of strings
            List of independent variable names that derivatives are to
            be calculated with respect to. All params must have a IndepVarComp.

        unknown_list : list of strings
            List of output or state names that derivatives are to
            be calculated for. All must be valid unknowns in OpenMDAO.

        return_format : string
            Format for the derivatives, can be 'array' or 'dict'.

        mode : string
            Deriviative direction, can be 'fwd', 'rev', 'fd', or 'auto'.
            Default is 'auto', which uses mode specified on the linear solver
            in root.

        dv_scale : dict, optional
            Dictionary of driver-defined scale factors on the design variables.

        cn_scale : dict, optional
            Dictionary of driver-defined scale factors on the constraints.

        sparsity : dict, optional
            Dictionary that gives the relevant design variables for each
            constraint. This option is only supported in the `dict` return
            format.

        Returns
        -------
        ndarray or dict
            Jacobian of unknowns with respect to params.
        """

        root = self.root
        relevance = root._relevance
        unknowns = root.unknowns
        unknowns_dict = root._unknowns_dict
        to_abs_unames = root._to_abs_unames
        comm = root.comm
        iproc = comm.rank
        nproc = comm.size
        owned = root._owning_ranks

        if dv_scale is None:
            dv_scale = {}
        if cn_scale is None:
            cn_scale = {}

        # Respect choice of mode based on precedence.
        # Call arg > ln_solver option > auto-detect
        mode = self._mode(mode, indep_list, unknown_list)

        fwd = mode == 'fwd'

        # Prepare model for calculation
        root.clear_dparams()
        for names in root._relevance.vars_of_interest(mode):
            for name in names:
                if name in root.dumat:
                    root.dumat[name].vec[:] = 0.0
                    root.drmat[name].vec[:] = 0.0
        root.dumat[None].vec[:] = 0.0
        root.drmat[None].vec[:] = 0.0

        # Linearize Model
        root._sys_linearize(root.params, unknowns, root.resids)

        # Initialize Jacobian
        if return_format == 'dict':
            J = {}
            for okeys in unknown_list:
                if isinstance(okeys, str):
                    okeys = (okeys,)
                for okey in okeys:
                    J[okey] = {}
                    for ikeys in indep_list:
                        if isinstance(ikeys, str):
                            ikeys = (ikeys,)
                        for ikey in ikeys:

                            # Support sparsity
                            if sparsity is not None:
                                if ikey not in sparsity[okey]:
                                    continue

                            J[okey][ikey] = None
        else:
            usize = 0
            psize = 0
            Jslices = {}
            for u in unknown_list:
                start = usize
                if u in self._qoi_indices:
                    idx = self._qoi_indices[u]
                    usize += len(idx)
                else:
                    usize += self.root.unknowns.metadata(u)['size']
                Jslices[u] = slice(start, usize)

            for p in indep_list:
                start = psize
                if p in self._poi_indices:
                    idx = self._poi_indices[p]
                    psize += len(idx)
                else:
                    psize += unknowns.metadata(p)['size']
                Jslices[p] = slice(start, psize)
            J = np.zeros((usize, psize))

        if fwd:
            input_list, output_list = indep_list, unknown_list
            poi_indices, qoi_indices = self._poi_indices, self._qoi_indices
            in_scale, un_scale = dv_scale, cn_scale
        else:
            input_list, output_list = unknown_list, indep_list
            qoi_indices, poi_indices = self._poi_indices, self._qoi_indices
            in_scale, un_scale = cn_scale, dv_scale

        # Process our inputs/outputs of interest for parallel groups
        all_vois = self.root._relevance.vars_of_interest(mode)

        input_set = set()
        for inp in input_list:
            if isinstance(inp, str):
                input_set.add(inp)
            else:
                input_set.update(inp)

        # Our variables of interest include all sets for which at least
        # one variable is requested.
        voi_sets = []
        for voi_set in all_vois:
            for voi in voi_set:
                if voi in input_set:
                    voi_sets.append(voi_set)
                    break

        # Add any variables that the user "forgot". TODO: This won't be
        # necessary when we have an API to automatically generate the
        # IOI and OOI.
        flat_voi = [item for sublist in all_vois for item in sublist]
        for items in input_list:
            if isinstance(items, str):
                items = (items,)
            for item in items:
                if item not in flat_voi:
                    # Put them in serial groups
                    voi_sets.append((item,))

        voi_srcs = {}

        # If Forward mode, solve linear system for each param
        # If Adjoint mode, solve linear system for each unknown
        for params in voi_sets:
            rhs = OrderedDict()
            voi_idxs = {}

            old_size = None

            # Allocate all of our Right Hand Sides for this parallel set.
            for voi in params:
                vkey = self._get_voi_key(voi, params)

                duvec = self.root.dumat[vkey]
                rhs[vkey] = np.zeros((len(duvec.vec), ))

                voi_srcs[vkey] = voi
                if voi in duvec:
                    in_idxs = duvec._get_local_idxs(voi, poi_indices)
                else:
                    in_idxs = []

                if len(in_idxs) == 0:
                    in_idxs = np.arange(0, unknowns_dict[to_abs_unames[voi][0]]['size'], dtype=int)

                if old_size is None:
                    old_size = len(in_idxs)
                elif old_size != len(in_idxs):
                    raise RuntimeError("Indices within the same VOI group must be the same size, but"
                                       " in the group %s, %d != %d" % (params, old_size, len(in_idxs)))
                voi_idxs[vkey] = in_idxs

            # at this point, we know that for all vars in the current
            # group of interest, the number of indices is the same. We loop
            # over the *size* of the indices and use the loop index to look
            # up the actual indices for the current members of the group
            # of interest.
            for i in range(len(in_idxs)):
                for voi in params:
                    vkey = self._get_voi_key(voi, params)
                    rhs[vkey][:] = 0.0
                    # only set a 1.0 in the entry if that var is 'owned' by this rank
                    if self.root._owning_ranks[voi_srcs[vkey]] == iproc:
                        rhs[vkey][voi_idxs[vkey][i]] = 1.0

                # Solve the linear system
                dx_mat = root.ln_solver.solve(rhs, root, mode)

                for param, dx in iteritems(dx_mat):
                    vkey = self._get_voi_key(param, params)
                    if param is None:
                        param = params[0]

                    for item in output_list:

                        # Support sparsity
                        if sparsity is not None:
                            if fwd and param not in sparsity[item]:
                                continue
                            elif not fwd and item not in sparsity[param]:
                                continue

                        if relevance.is_relevant(vkey, item):
                            if fwd or owned[item] == iproc:
                                out_idxs = self.root.dumat[vkey]._get_local_idxs(item,
                                                                                 qoi_indices,
                                                                                 get_slice=True)
                                dxval = dx[out_idxs]
                                if dxval.size == 0:
                                    dxval = None
                            else:
                                dxval = None
                            if nproc > 1:
                                # TODO: make this use Bcast for efficiency
                                dxval = comm.bcast(dxval, root=owned[item])
                        else:  # irrelevant variable.  just give'em zeros
                            if item in qoi_indices:
                                zsize = len(qoi_indices[item])
                            else:
                                zsize = unknowns.metadata(item)['size']
                            dxval = np.zeros(zsize)

                        if dxval is not None:
                            nk = len(dxval)

                            if return_format == 'dict':
                                if fwd:
                                    if J[item][param] is None:
                                        J[item][param] = np.zeros((nk, len(in_idxs)))
                                    J[item][param][:, i] = dxval

                                    # Driver scaling
                                    if param in in_scale:
                                        J[item][param][:, i] *= in_scale[param]
                                    if item in un_scale:
                                        J[item][param][:, i] *= un_scale[item]
                                else:
                                    if J[param][item] is None:
                                        J[param][item] = np.zeros((len(in_idxs), nk))
                                    J[param][item][i, :] = dxval

                                    # Driver scaling
                                    if param in in_scale:
                                        J[param][item][i, :] *= in_scale[param]
                                    if item in un_scale:
                                        J[param][item][i, :] *= un_scale[item]

                            else:
                                if fwd:
                                    J[Jslices[item], Jslices[param].start+i] = dxval

                                    # Driver scaling
                                    if param in in_scale:
                                        J[Jslices[item], Jslices[param].start+i] *= in_scale[param]
                                    if item in un_scale:
                                        J[Jslices[item], Jslices[param].start+i] *= un_scale[item]

                                else:
                                    J[Jslices[param].start+i, Jslices[item]] = dxval

                                    # Driver scaling
                                    if param in in_scale:
                                        J[Jslices[param].start+i, Jslices[item]] *= in_scale[param]
                                    if item in un_scale:
                                        J[Jslices[param].start+i, Jslices[item]] *= un_scale[item]

        # Clean up after ourselves
        root.clear_dparams()

        return J

    def _get_voi_key(self, voi, grp):
        """Return the voi name, which allows for parallel derivative calculations
        (currently only works with LinearGaussSeidel), or None for those
        solvers that can only do a single linear solve at a time.
        """
        if (voi in self._driver_vois and
                isinstance(self.root.ln_solver, LinearGaussSeidel)):
            if (len(grp) > 1 or
                    self.root.ln_solver.options['single_voi_relevance_reduction']):
                return voi

        return None

    def check_partial_derivatives(self, out_stream=sys.stdout):
        """ Checks partial derivatives comprehensively for all components in
        your model.

        Args
        ----

        out_stream : file_like
            Where to send human readable output. Default is sys.stdout. Set to
            None to suppress.

        Returns
        -------
        Dict of Dicts of Dicts

        First key is the component name;
        2nd key is the (output, input) tuple of strings;
        third key is one of ['rel error', 'abs error', 'magnitude', 'J_fd', 'J_fwd', 'J_rev'];

        For 'rel error', 'abs error', 'magnitude' the value is:

            A tuple containing norms for forward - fd, adjoint - fd, forward - adjoint using the best case fdstep

        For 'J_fd', 'J_fwd', 'J_rev' the value is:

            A numpy array representing the computed Jacobian for the three different methods of computation

        """

        root = self.root

        # Linearize the model
        root._sys_linearize(root.params, root.unknowns, root.resids)

        if out_stream is not None:
            out_stream.write('Partial Derivatives Check\n\n')

        data = {}

        # Derivatives should just be checked without parallel adjoint for now.
        voi = None

        # Check derivative calculations for all comps at every level of the
        # system hierarchy.
        for comp in root.components(recurse=True):
            cname = comp.pathname

            # No need to check comps that don't have any derivs.
            if comp.fd_options['force_fd']:
                continue

            # IndepVarComps are just clutter too.
            if isinstance(comp, IndepVarComp):
                continue

            data[cname] = {}
            jac_fwd = {}
            jac_rev = {}
            jac_fd = {}

            params = comp.params
            unknowns = comp.unknowns
            resids = comp.resids
            dparams = comp.dpmat[voi]
            dunknowns = comp.dumat[voi]
            dresids = comp.drmat[voi]

            # Skip if all of our inputs are unconnected.
            if len(dparams) == 0:
                continue

            if out_stream is not None:
                out_stream.write('-'*(len(cname)+15) + '\n')
                out_stream.write("Component: '%s'\n" % cname)
                out_stream.write('-'*(len(cname)+15) + '\n')

            # Figure out implicit states for this comp
            states = [n for n, m in iteritems(comp.unknowns) if m.get('state')]

            # Create all our keys and allocate Jacs
            for p_name in chain(dparams, states):

                dinputs = dunknowns if p_name in states else dparams
                p_size = np.size(dinputs[p_name])

                # Check dimensions of user-supplied Jacobian
                for u_name in unknowns:

                    u_size = np.size(dunknowns[u_name])
                    if comp._jacobian_cache:

                        # We can perform some additional helpful checks.
                        if (u_name, p_name) in comp._jacobian_cache:

                            user = comp._jacobian_cache[(u_name, p_name)].shape

                            # User may use floats for scalar jacobians
                            if len(user) < 2:
                                user = (user[0], 1)

                            if user[0] != u_size or user[1] != p_size:
                                msg = "derivative in component '{}' of '{}' wrt '{}' is the wrong size. " + \
                                      "It should be {}, but got {}"
                                msg = msg.format(cname, u_name, p_name, (u_size, p_size), user)
                                raise ValueError(msg)

                    jac_fwd[(u_name, p_name)] = np.zeros((u_size, p_size))
                    jac_rev[(u_name, p_name)] = np.zeros((u_size, p_size))

            # Reverse derivatives first
            for u_name in dresids:
                u_size = np.size(dunknowns[u_name])

                # Send columns of identity
                for idx in range(u_size):
                    dresids.vec[:] = 0.0
                    root.clear_dparams()
                    dunknowns.vec[:] = 0.0

                    dresids.flat[u_name][idx] = 1.0
                    try:
                        comp.apply_linear(params, unknowns, dparams,
                                          dunknowns, dresids, 'rev')
                    finally:
                        dparams._apply_unit_derivatives()

                    for p_name in chain(dparams, states):

                        dinputs = dunknowns if p_name in states else dparams
                        jac_rev[(u_name, p_name)][idx, :] = dinputs.flat[p_name]

            # Forward derivatives second
            for p_name in chain(dparams, states):

                dinputs = dunknowns if p_name in states else dparams
                p_size = np.size(dinputs[p_name])

                # Send columns of identity
                for idx in range(p_size):
                    dresids.vec[:] = 0.0
                    root.clear_dparams()
                    dunknowns.vec[:] = 0.0

                    dinputs.flat[p_name][idx] = 1.0
                    dparams._apply_unit_derivatives()
                    comp.apply_linear(params, unknowns, dparams,
                                      dunknowns, dresids, 'fwd')

                    for u_name, u_val in iteritems(dresids.flat):
                        jac_fwd[(u_name, p_name)][:, idx] = u_val

            # Finite Difference goes last
            dresids.vec[:] = 0.0
            root.clear_dparams()
            dunknowns.vec[:] = 0.0

            # Component can request to use complex step.
            if comp.fd_options['form'] == 'complex_step':
                fd_func = comp.complex_step_jacobian
            else:
                fd_func = comp.fd_jacobian

            jac_fd = fd_func(params, unknowns, resids)

            # Assemble and Return all metrics.
            _assemble_deriv_data(chain(dparams, states), resids, data[cname],
                                 jac_fwd, jac_rev, jac_fd, out_stream,
                                 c_name=cname)

        return data

    def check_total_derivatives(self, out_stream=sys.stdout):
        """ Checks total derivatives for problem defined at the top.

        Args
        ----

        out_stream : file_like
            Where to send human readable output. Default is sys.stdout. Set to
            None to suppress.

        Returns
        -------
        Dict of Dicts of Tuples of Floats

        First key is the (output, input) tuple of strings; second key is one
        of ['rel error', 'abs error', 'magnitude', 'fdstep']; Tuple contains
        norms for forward - fd, adjoint - fd, forward - adjoint using the
        best case fdstep.
        """

        if out_stream is not None:
            out_stream.write('Total Derivatives Check\n\n')

        # Params and Unknowns that we provide at this level.
        abs_indep_list = self.root._get_fd_params()
        param_srcs = [self.root.connections[p] for p in abs_indep_list]
        unknown_list = self.root._get_fd_unknowns()

        # Convert absolute parameter names to promoted ones because it is
        # easier for the user to read.
        indep_list = [
            self.root._unknowns_dict[p]['promoted_name'] for p, idxs in param_srcs
        ]

        # Calculate all our Total Derivatives
        Jfor = self.calc_gradient(indep_list, unknown_list, mode='fwd',
                                  return_format='dict')
        Jrev = self.calc_gradient(indep_list, unknown_list, mode='rev',
                                  return_format='dict')
        Jfd = self.calc_gradient(indep_list, unknown_list, mode='fd',
                                 return_format='dict')

        Jfor = _jac_to_flat_dict(Jfor)
        Jrev = _jac_to_flat_dict(Jrev)
        Jfd = _jac_to_flat_dict(Jfd)

        # Assemble and Return all metrics.
        data = {}
        _assemble_deriv_data(indep_list, unknown_list, data,
                             Jfor, Jrev, Jfd, out_stream)

        return data

    def _start_recorders(self):
        """ Prepare recorders for recording."""
        exclude = set([])

        self.driver.recorders.startup(self.root)
        self.driver.recorders.record_metadata(self.root, exclude=exclude)

        for group in self.root.subgroups(recurse=True, include_self=True):
            for solver in (group.nl_solver, group.ln_solver):
                solver.recorders.startup(group)
                solver.recorders.record_metadata(self.root, exclude=exclude)

    def _check_for_parallel_derivs(self, params, unknowns, par_u, par_p):
        """ Checks a system hiearchy to make sure that no settings violate the
        assumptions needed for parallel dervivative calculation. Returns the
        mode that the system needs to use.
        """

        mode = self._mode('auto', params, unknowns)

        if mode == 'fwd':
            has_parallel_derivs = par_p
        else:
            has_parallel_derivs = par_u

        # the type of the root linear solver determines whether we solve
        # multiple RHS in parallel. Currently only LinearGaussSeidel can
        # support this.
        if (isinstance(self.root.ln_solver, LinearGaussSeidel) and
                self.root.ln_solver.options['single_voi_relevance_reduction']) \
                and has_parallel_derivs:

            for sub in self.root.subgroups(recurse=True):
                sub_mode = sub.ln_solver.options['mode']

                # Modes must match root for all subs
                if isinstance(sub.ln_solver, LinearGaussSeidel) and sub_mode not in (mode, 'auto'):
                    msg = "Group '{name}' has mode '{submode}' but the root group has mode '{rootmode}'." \
                          " Modes must match to use parallel derivative groups."
                    msg = msg.format(name=sub.name, submode=sub_mode, rootmode=mode)
                    raise RuntimeError(msg)

        return mode

    def _json_system_tree(self):
        """ Returns a json representation of the system hierarchy for the
        model in root.

        Returns
        -------
        json string
        """

        def _tree_dict(system):
            dct = OrderedDict()
            for s in system.subsystems(recurse=True):
                if isinstance(s, Group):
                    dct[s.name] = _tree_dict(s)
                else:
                    dct[s.name] = OrderedDict()
                    for vname, meta in iteritems(s.unknowns):
                        dct[s.name][vname] = m = meta.copy()
                        for mname in m:
                            if isinstance(m[mname], np.ndarray):
                                m[mname] = m[mname].tolist()
            return dct

        tree = OrderedDict()
        tree['root'] = _tree_dict(self.root)
        return json.dumps(tree)

    def _json_dependencies(self):
        """ Returns a json representation of the data dependency graph for
        the model in root..

        Returns
        -------
        A json string with a dependency matrix and a list of variable
        name labels.
        """
        return self.root._relevance.json_dependencies()

    def _setup_communicators(self):
        if self._comm is None:
            self._comm = self._impl.world_comm()

        # first determine how many procs that root can possibly use
        minproc, maxproc = self.root.get_req_procs()
        if MPI:
            if not (maxproc is None or maxproc >= self._comm.size):
                # we have more procs than we can use, so just raise an
                # exception to encourage the user not to waste resources :)
                raise RuntimeError("This problem was given %d MPI processes, "
                                   "but it requires between %d and %d." %
                                   (self._comm.size, minproc, maxproc))
            elif self._comm.size < minproc:
                if maxproc is None:
                    maxproc = '(any)'
                raise RuntimeError("This problem was given %d MPI processes, "
                                   "but it requires between %s and %s." %
                                   (self._comm.size, minproc, maxproc))

        self.root._setup_communicators(self._comm)

    def _setup_units(self, connections, params_dict, unknowns_dict):
        """
        Calculate unit conversion factors for any connected
        variables having different units and store them in params_dict.

        Args
        ----
        connections : dict
            A dict of target variables (absolute name) mapped
            to the absolute name of their source variable and the
            relevant indices of that source if applicable.

        params_dict : OrderedDict
            A dict of parameter metadata for the whole `Problem`.

        unknowns_dict : OrderedDict
            A dict of unknowns metadata for the whole `Problem`.
        """

        for target, (source, idxs) in iteritems(connections):
            tmeta = params_dict[target]
            smeta = unknowns_dict[source]

            # units must be in both src and target to have a conversion
            if 'units' not in tmeta or 'units' not in smeta:
                # for later reporting in check_setup, keep track of any unit differences,
                # even for connections where one side has units and the other doesn't
                if 'units' in tmeta or 'units' in smeta:
                    self._unit_diffs[(source, target)] = (smeta.get('units'),
                                                          tmeta.get('units'))
                continue

            src_unit = smeta['units']
            tgt_unit = tmeta['units']

            try:
                scale, offset = get_conversion_tuple(src_unit, tgt_unit)
            except TypeError as err:
                if str(err) == "Incompatible units":
                    msg = "Unit '{s[units]}' in source '{s[promoted_name]}' "\
                        "is incompatible with unit '{t[units]}' "\
                        "in target '{t[promoted_name]}'.".format(s=smeta, t=tmeta)
                    raise TypeError(msg)
                else:
                    raise

            # If units are not equivalent, store unit conversion tuple
            # in the parameter metadata
            if scale != 1.0 or offset != 0.0:
                tmeta['unit_conv'] = (scale, offset)
                self._unit_diffs[(source, target)] = (smeta.get('units'),
                                                      tmeta.get('units'))

    def _get_implicit_connections(self):
        """
        Finds all matches between promoted names of parameters and unknowns
        in this `Problem`.  Any matches imply an implicit connection.
        All connections are expressed using absolute pathnames.

        Returns
        -------
        dict
            implicit connections in this `Problem`, represented as a mapping
            from the pathname of the target to the pathname of the source

        dict
            parameters in this `Problem` that are not implicitly connected,
            represented as a mapping from the promoted name of the parameter
            to it's pathname

        Raises
        ------
        RuntimeError
            if a a promoted variable name matches multiple unknowns
        """

        # check if any promoted names correspond to mutiple unknowns
        for name, lst in iteritems(self.root._to_abs_unames):
            if len(lst) > 1:
                raise RuntimeError("Promoted name '%s' matches multiple unknowns: %s" %
                                   (name, lst))

        connections = {}
        dangling = {}

        for prom_name, pabs_list in iteritems(self.root._to_abs_pnames):
            if prom_name in self.root._to_abs_unames:  # param has a src in unknowns
                uprom = self.root._to_abs_unames[prom_name]
                for pabs in pabs_list:
                    uprom = set(uprom)
                    connections[pabs] = ((u, None) for u in uprom)
            else:
                dangling.setdefault(prom_name, set()).update(pabs_list)

        return connections, dangling


def _assign_parameters(connections):
    """Map absolute system names to the absolute names of the
    parameters they transfer data to.
    """
    param_owners = {}

    for par, (unk, idxs) in iteritems(connections):
        param_owners.setdefault(get_common_ancestor(par, unk), []).append(par)

    return param_owners


def _jac_to_flat_dict(jac):
    """ Converts a double `dict` jacobian to a flat `dict` Jacobian. Keys go
    from [out][in] to [out,in].

    Args
    ----

    jac : dict of dicts of ndarrays
        Jacobian that comes from calc_gradient when the return_type is 'dict'.

    Returns
    -------

    dict of ndarrays"""

    new_jac = {}
    for key1, val1 in iteritems(jac):
        for key2, val2 in iteritems(val1):
            new_jac[(key1, key2)] = val2

    return new_jac


def _assemble_deriv_data(params, resids, cdata, jac_fwd, jac_rev, jac_fd,
                         out_stream, c_name='root'):
    """ Assembles dictionaries and prints output for check derivatives
    functions. This is used by both the partial and total derivative
    checks."""
    started = False

    for p_name in params:
        for u_name in resids:

            key = (u_name, p_name)

            # Ignore non-differentiables
            if key not in jac_fd:
                continue

            ldata = cdata[key] = {}

            Jsub_fd = jac_fd[key]

            Jsub_for = jac_fwd[key]
            Jsub_rev = jac_rev[key]

            ldata['J_fd'] = Jsub_fd
            ldata['J_fwd'] = Jsub_for
            ldata['J_rev'] = Jsub_rev

            magfor = np.linalg.norm(Jsub_for)
            magrev = np.linalg.norm(Jsub_rev)
            magfd = np.linalg.norm(Jsub_fd)

            ldata['magnitude'] = (magfor, magrev, magfd)

            abs1 = np.linalg.norm(Jsub_for - Jsub_fd)
            abs2 = np.linalg.norm(Jsub_rev - Jsub_fd)
            abs3 = np.linalg.norm(Jsub_for - Jsub_rev)

            ldata['abs error'] = (abs1, abs2, abs3)

            if magfd == 0.0:
                rel1 = rel2 = rel3 = float('nan')
            else:
                rel1 = np.linalg.norm(Jsub_for - Jsub_fd)/magfd
                rel2 = np.linalg.norm(Jsub_rev - Jsub_fd)/magfd
                rel3 = np.linalg.norm(Jsub_for - Jsub_rev)/magfd

            ldata['rel error'] = (rel1, rel2, rel3)

            if out_stream is None:
                continue

            if started is True:
                out_stream.write(' -'*30 + '\n')
            else:
                started = True

            # Optional file_like output
            out_stream.write("  %s: '%s' wrt '%s'\n\n" % (c_name, u_name, p_name))

            out_stream.write('    Forward Magnitude : %.6e\n' % magfor)
            out_stream.write('    Reverse Magnitude : %.6e\n' % magrev)
            out_stream.write('         Fd Magnitude : %.6e\n\n' % magfd)

            out_stream.write('    Absolute Error (Jfor - Jfd) : %.6e\n' % abs1)
            out_stream.write('    Absolute Error (Jrev - Jfd) : %.6e\n' % abs2)
            out_stream.write('    Absolute Error (Jfor - Jrev): %.6e\n\n' % abs3)

            out_stream.write('    Relative Error (Jfor - Jfd) : %.6e\n' % rel1)
            out_stream.write('    Relative Error (Jrev - Jfd) : %.6e\n' % rel2)
            out_stream.write('    Relative Error (Jfor - Jrev): %.6e\n\n' % rel3)

            out_stream.write('    Raw Forward Derivative (Jfor)\n\n')
            out_stream.write(str(Jsub_for))
            out_stream.write('\n\n')
            out_stream.write('    Raw Reverse Derivative (Jrev)\n\n')
            out_stream.write(str(Jsub_rev))
            out_stream.write('\n\n')
            out_stream.write('    Raw FD Derivative (Jfor)\n\n')
            out_stream.write(str(Jsub_fd))
            out_stream.write('\n')<|MERGE_RESOLUTION|>--- conflicted
+++ resolved
@@ -226,11 +226,7 @@
         to_add = []
         for tgt, srcs in iteritems(connections):
             if tgt in input_graph:
-<<<<<<< HEAD
                 connected_inputs = self._input_inputs[tgt]
-=======
-                connected_inputs = nx.node_connected_component(input_graph, tgt)
->>>>>>> 489ce0c0
 
                 for src, idxs in srcs:
                     if src in unknowns_dict:
