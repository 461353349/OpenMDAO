""" OpenMDAO Problem class defintion."""

from __future__ import print_function

import warnings
from itertools import chain
from six import iteritems
import sys

# pylint: disable=E0611, F0401
import numpy as np

from openmdao.core.system import System
from openmdao.core.basicimpl import BasicImpl
from openmdao.core.checks import check_connections
from openmdao.core.component import Component
from openmdao.core.driver import Driver
from openmdao.core.mpiwrap import MPI, FakeComm
from openmdao.units.units import get_conversion_tuple
from openmdao.util.strutil import get_common_ancestor

from openmdao.devtools.debug import *

class Problem(System):
    """ The Problem is always the top object for running an OpenMDAO
    model.
    """

    def __init__(self, root=None, driver=None, impl=None):
        super(Problem, self).__init__()
        self.root = root
        if impl is None:
            self._impl = BasicImpl
        else:
            self._impl = impl
        if driver is None:
            self.driver = Driver()
        else:
            self.driver = driver

    def __getitem__(self, name):
        """Retrieve unflattened value of named variable from the root system.

        Parameters
        ----------
        name : str   OR   tuple : (name, vector)
             The name of the variable to retrieve from the unknowns vector OR
             a tuple of the name of the variable and the vector to get its
             value from.

        Returns
        -------
        The unflattened value of the given variable.
        """
        return self.root[name]

    def __setitem__(self, name, val):
        """Sets the given value into the appropriate `VecWrapper`.

        Parameters
        ----------
        name : str
             The name of the variable to set into the unknowns vector.
        """
        self.root[name] = val

    def subsystem(self, name):
        """
        Parameters
        ----------
        name : str
            Name of the subsystem to retrieve.

        Returns
        -------
        `System`
            A reference to the named subsystem.
        """
        return self.root.subsystem(name)

    def setup(self):
        """Performs all setup of vector storage, data transfer, etc.,
        necessary to perform calculations.
        """
        # Give every system an absolute pathname
        self.root._setup_paths(self.pathname)

        # divide MPI communicators among subsystems
        if MPI:
            self.root._setup_communicators(MPI.COMM_WORLD)
        else:
            self.root._setup_communicators(FakeComm())

        # Give every system a dictionary of parameters and of unknowns
        # that are visible to that system, keyed on absolute pathnames.
        # Metadata for each variable will contain the name of the
        # variable relative to that system as well as size and shape if
        # known.

        # Returns the parameters and unknowns dictionaries for the root.
        params_dict, unknowns_dict = self.root._setup_variables()

        # Get all explicit connections (stated with absolute pathnames)
        connections = self.root._get_explicit_connections()

        # go through relative names of all top level params/unknowns
        # if relative name in unknowns matches relative name in params
        # that indicates an implicit connection. All connections are returned
        # in absolute form.
        implicit_conns = _get_implicit_connections(params_dict, unknowns_dict)

        # check for conflicting explicit/implicit connections
        for tgt, src in connections.items():
            if tgt in implicit_conns:
                msg = "'%s' is explicitly connected to '%s' but implicitly connected to '%s'" % \
                      (tgt, connections[tgt], implicit_conns[tgt])
                raise RuntimeError(msg)

        # combine implicit and explicit connections
        connections.update(implicit_conns)

        # calculate unit conversions and store in param metadata
        _setup_units(connections, params_dict, unknowns_dict)

        # perform additional checks on connections (e.g. for compatible types and shapes)
        check_connections(connections, params_dict, unknowns_dict)

        # check for parameters that are not connected to a source/unknown
        hanging_params = []
        for p in params_dict:
            if p not in connections.keys():
                hanging_params.append(p)

        if hanging_params:
            msg = 'Parameters %s have no associated unknowns.' % hanging_params
            warnings.warn(msg)

        # propagate top level metadata, e.g. unit_conv, to subsystems
        self.root._update_sub_unit_conv()

        # Given connection information, create mapping from system pathname
        # to the parameters that system must transfer data to
        param_owners = assign_parameters(connections)

        # create VarManagers and VecWrappers for all groups in the system tree.
        self.root._setup_vectors(param_owners, connections, impl=self._impl)

        # Prep for case recording
        for recorder in self.driver.recorders:
            recorder.startup()

    def run(self):
        """ Runs the Driver in self.driver. """

        if self.root.is_active():
            self.driver.run(self.root)
            # Should only happen in top Problem?
            unknowns, _, resids, _, params, _ = self.root._varmanager.vectors()
            for recorder in self.driver.recorders:
                recorder.record(params, unknowns, resids)

    def calc_gradient(self, param_list, unknown_list, mode='auto',
                      return_format='array'):
        """ Returns the gradient for the `Group` that is slotted in
        self.root. This function is used by the optimizer but also can be
        used for testing derivatives on your model.

        Parameters
        ----------
        param_list : list of strings (optional)
            List of parameter name strings with respect to which derivatives
            are desired. All params must have a paramcomp.

        unknown_list : list of strings (optional)
            List of output or state name strings for derivatives to be
            calculated. All must be valid unknowns in OpenMDAO.

        mode : string (optional)
            Deriviative direction, can be 'fwd', 'rev', 'fd', or 'auto'.
            Default is 'auto', which uses mode specified on the linear solver
            in root.

        return_format : string (optional)
            Format for the derivatives, can be 'array' or 'dict'.

        Returns
        -------
        ndarray or dict
            Jacobian of unknowns with respect to params.
        """

        if mode not in ['auto', 'fwd', 'rev', 'fd']:
            msg = "mode must be 'auto', 'fwd', 'rev', or 'fd'"
            raise ValueError(msg)

        if return_format not in ['array', 'dict']:
            msg = "return_format must be 'array' or 'dict'"
            raise ValueError(msg)

        # Either analytic or finite difference
        if mode == 'fd' or self.root.fd_options['force_fd'] == True:
            return self._calc_gradient_fd(param_list, unknown_list,
                                          return_format)
        else:
            return self._calc_gradient_lin_solver(param_list, unknown_list,
                                                  return_format, mode)

    def _calc_gradient_fd(self, param_list, unknown_list, return_format):
        """ Returns the finite differenced gradient for the system that is slotted in
        self.root.

        Parameters
        ----------
        param_list : list of strings (optional)
            List of parameter name strings with respect to which derivatives
            are desired. All params must have a paramcomp.

        unknown_list : list of strings (optional)
            List of output or state name strings for derivatives to be
            calculated. All must be valid unknowns in OpenMDAO.

        return_format : string (optional)
            Format for the derivatives, can be 'array' or 'dict'.

        Returns
        -------
        ndarray or dict
            Jacobian of unknowns with respect to params.
        """

        root = self.root
        unknowns = root.unknowns
        params = root.params

        Jfd = root.fd_jacobian(params, unknowns, root.resids,
                               total_derivs=True)
        J = {}
        for okey in unknown_list:
            J[okey] = {}
            for ikey in param_list:
                if isinstance(ikey, tuple):
                    ikey = ikey[0]

                # User might request an output via the absolute pathname
                fd_okey = okey
                if fd_okey not in unknowns:
                    for key in unknowns:
                        meta = unknowns.metadata(key)
                        if meta['pathname'] == fd_okey:
                            fd_okey = meta['relative_name']
                            break

                # FD Input keys are a little funny...
                fd_ikey = ikey
                if fd_ikey not in params:

                    # The user sometimes specifies the parameter output
                    # name instead of its target because it is more
                    # convenient
                    for key, val in iteritems(root._varmanager.connections):
                        if val == ikey:
                            fd_ikey = key
                            break

                    # We need the absolute name, but the fd Jacobian
                    # holds relative promoted inputs
                    if fd_ikey not in params:
                        for key in params:
                            meta = params.metadata(key)
                            if meta['relative_name'] == fd_ikey:
                                fd_ikey = meta['pathname']
                                break

                J[okey][ikey] = Jfd[fd_okey, fd_ikey]
        return J

    def _calc_gradient_lin_solver(self, param_list, unknown_list, return_format, mode):
        """ Returns the gradient for the system that is slotted in
        self.root. The gradient is calculated using root.ln_solver.

        Parameters
        ----------
        param_list : list of strings (optional)
            List of parameter name strings with respect to which derivatives
            are desired. All params must have a paramcomp.

        unknown_list : list of strings (optional)
            List of output or state name strings for derivatives to be
            calculated. All must be valid unknowns in OpenMDAO.

        return_format : string (optional)
            Format for the derivatives, can be 'array' or 'dict'.

        mode : string (optional)
            Deriviative direction, can be 'fwd', 'rev', 'fd', or 'auto'.
            Default is 'auto', which uses mode specified on the linear solver
            in root.

        Returns
        -------
        ndarray or dict
            Jacobian of unknowns with respect to params.
        """

        root = self.root
        unknowns = root.unknowns
        params = root.params

        # Prepare model for calculation
        root.clear_dparams()
        root.dunknowns.vec[:] = 0.0
        root.dresids.vec[:] = 0.0
        root.jacobian(params, unknowns, root.resids)

        rhs = np.zeros((len(unknowns.vec), ))

        # Initialize Jacobian
        if return_format == 'dict':
            J = {}
            for okey in unknown_list:
                J[okey] = {}
                for ikey in param_list:
                    if isinstance(ikey, tuple):
                        ikey = ikey[0]
                    J[okey][ikey] = None
        else:
            # TODO: need these functions
            num_input = system.get_size(param_list)
            num_output = system.get_size(unknown_list)
            J = np.zeros((num_output, num_input))

        # Respect choice of mode based on precedence.
        # Call arg > ln_solver option > auto-detect
        if mode == 'auto':
            mode = root.ln_solver.options['mode']
            if mode == 'auto':
                # TODO: Choose based on size
                msg = 'Automatic mode selction not yet implemented.'
                raise NotImplementedError(msg)

        if mode == 'fwd':
            input_list, output_list = param_list, unknown_list
        else:
            input_list, output_list = unknown_list, param_list

        debug('problem calc_grad, input_list:', input_list)

        # If Forward mode, solve linear system for each param
        # If Adjoint mode, solve linear system for each unknown
        j = 0
        for param in input_list:

            if param in unknowns:
<<<<<<< HEAD
                debug(param, 'in unknowns', unknowns)
                size, in_idx = unknowns.get_local_idxs(param)
                debug('in_idx', in_idx)
            else:
                param_src = root._src.get(param)
                debug(param, 'param_src:', param_src)
                if param_src in unknowns:
                    debug(param_src, 'in unknowns')
                    size, in_idx = unknowns.get_local_idxs(param_src)
                    debug('in_idx', in_idx)
=======
                in_idx = unknowns.get_local_idxs(param)
            else:
                param_src = root._varmanager.connections.get(param)

                # Have to convert to relative name to key into unknowns
                if param_src not in unknowns:
                    for name in unknowns:
                        meta = unknowns.metadata(name)
                        if meta['pathname'] == param_src:
                            param_src = meta['relative_name']

                in_idx = unknowns.get_local_idxs(param_src)
>>>>>>> fc0157c7

            jbase = j

            debug('in_idx', in_idx)

            if len(in_idx) == 0:
                for i in range(size):
                    debug('calling apply_linear to sync')
                    root.apply_linear(root.params, root.unknowns, root.dparams,
                                        root.dunknowns, root.dresids, mode)
            else:
                for irhs in in_idx:

                    rhs[irhs] = 1.0

                    debug(root.ln_solver, 'solve', rhs, mode)

                    # Call GMRES to solve the linear system
                    dx = root.ln_solver.solve(rhs, root, mode)

<<<<<<< HEAD
                    rhs[irhs] = 0.0
=======
                    if item in unknowns:
                        out_idx = unknowns.get_local_idxs(item)
                    else:
                        param_src = root._varmanager.connections.get(item)

                        # Have to convert to relative name to key into unknowns
                        if param_src not in unknowns:
                            for name in unknowns:
                                meta = unknowns.metadata(name)
                                if meta['pathname'] == param_src:
                                    param_src = meta['relative_name']

                        out_idx = unknowns.get_local_idxs(param_src)
>>>>>>> fc0157c7

                    i = 0
                    for item in output_list:

                        if item in unknowns:
                            size, out_idx = unknowns.get_local_idxs(item)
                        else:
                            param_src = root._src.get(item)
                            if param_src in unknowns:
                                size, out_idx = unknowns.get_local_idxs(param_src)

                        nk = len(out_idx)

                        if return_format == 'dict':
                            if mode == 'fwd':
                                if J[item][param] is None:
                                    J[item][param] = np.zeros((nk, len(in_idx)))
                                J[item][param][:, j-jbase] = dx[out_idx]
                            else:
                                if J[param][item] is None:
                                    J[param][item] = np.zeros((len(in_idx), nk))
                                J[param][item][j-jbase, :] = dx[out_idx]

                        else:
                            if mode == 'fwd':
                                J[i:i+nk, j] = dx[out_idx]
                            else:
                                J[j, i:i+nk] = dx[out_idx]
                            i += nk

                    j += 1

        return J

    def check_partial_derivatives(self, out_stream=sys.stdout):
        """ Checks partial derivatives comprehensively for all components in
        your model.

        Parameters
        ----------

        out_stream : file_like
            Where to send human readable output. Default is sys.stdout. Set to
            None to suppress.

        Returns
        -------
        Dict of Dicts of Dicts of Tuples of Floats.

        First key is the component name; 2nd key is the (output, input) tuple
        of strings; third key is one of ['rel error', 'abs error',
        'magnitude', 'fdstep']; Tuple contains norms for forward - fd,
        adjoint - fd, forward - adjoint using the best case fdstep.
        """

        root = self.root
        varmanager = root._varmanager

        # Linearize the model
        root.jacobian(varmanager.params, varmanager.unknowns,
                      varmanager.resids)

        if out_stream is not None:
            out_stream.write('Partial Derivatives Check\n\n')

        data = {}
        skip_keys = []
        model_hierarchy = _find_all_comps(root)

        # Check derivative calculations for all comps at every level of the
        # system hierarchy.
        for group, comps in model_hierarchy.items():
            for comp in comps:

                # No need to check comps that don't have any derivs.
                if comp.fd_options['force_fd'] == True:
                    continue

                cname = comp.pathname
                data[cname] = {}
                jac_fwd = {}
                jac_rev = {}
                jac_fd = {}

                params = comp.params
                unknowns = comp.unknowns
                resids = comp.resids
                dparams = comp.dparams
                dunknowns = comp.dunknowns
                dresids = comp.dresids

                if out_stream is not None:
                    out_stream.write('-'*(len(cname)+15) + '\n')
                    out_stream.write("Component: '%s'\n" % cname)
                    out_stream.write('-'*(len(cname)+15) + '\n')

                # Figure out implicit states for this comp
                states = []
                for u_name, meta in iteritems(comp._unknowns_dict):
                    if meta.get('state'):
                        states.append(meta['relative_name'])

                # Create all our keys and allocate Jacs
                for p_name in chain(params, states):

                    dinputs = dunknowns if p_name in states else dparams
                    p_size = np.size(dinputs[p_name])

                    # Check dimensions of user-supplied Jacobian
                    for u_name in unknowns:

                        u_size = np.size(dunknowns[u_name])
                        if comp._jacobian_cache is not None:

                            # Go no further if we aren't defined.
                            if (u_name, p_name) not in comp._jacobian_cache:
                                skip_keys.append((u_name, p_name))
                                continue

                            user = comp._jacobian_cache[(u_name, p_name)].shape

                            # User may use floats for scalar jacobians
                            if len(user) < 2:
                                user = (user[0], 1)

                            if user[0] != u_size or user[1] != p_size:
                                msg = "Jacobian in component '{}' between the" + \
                                " variables '{}' and '{}' is the wrong size. " + \
                                "It should be {} by {}"
                                msg = msg.format(cname, p_name, u_name, p_size,
                                                 u_size)
                                raise ValueError(msg)

                        jac_fwd[(u_name, p_name)] = np.zeros((u_size, p_size))
                        jac_rev[(u_name, p_name)] = np.zeros((u_size, p_size))

                # Reverse derivatives first
                for u_name in dresids:
                    u_size = np.size(dunknowns[u_name])

                    # Send columns of identity
                    for idx in range(u_size):
                        dresids.vec[:] = 0.0
                        root.clear_dparams()
                        dunknowns.vec[:] = 0.0

                        dresids.flat[u_name][idx] = 1.0
                        comp.apply_linear(params, unknowns, dparams,
                                          dunknowns, dresids, 'rev')

                        for p_name in chain(params, states):
                            if (u_name, p_name) in skip_keys:
                                continue

                            dinputs = dunknowns if p_name in states else dparams

                            jac_rev[(u_name, p_name)][idx, :] = dinputs.flat[p_name]

                # Forward derivatives second
                for p_name in chain(params, states):

                    dinputs = dunknowns if p_name in states else dparams
                    p_size = np.size(dinputs[p_name])

                    # Send columns of identity
                    for idx in range(p_size):
                        dresids.vec[:] = 0.0
                        root.clear_dparams()
                        dunknowns.vec[:] = 0.0

                        dinputs.flat[p_name][idx] = 1.0
                        comp.apply_linear(params, unknowns, dparams,
                                          dunknowns, dresids, 'fwd')

                        for u_name in dresids:
                            if (u_name, p_name) in skip_keys:
                                continue

                            jac_fwd[(u_name, p_name)][:, idx] = dresids.flat[u_name]

                # Finite Difference goes last
                dresids.vec[:] = 0.0
                root.clear_dparams()
                dunknowns.vec[:] = 0.0
                jac_fd = comp.fd_jacobian(params, unknowns, resids,
                                          step_size=1e-6)

                # Assemble and Return all metrics.
                _assemble_deriv_data(chain(params, states), resids, data[cname],
                                     jac_fwd, jac_rev, jac_fd, out_stream,
                                     skip_keys, c_name=cname)

        return data

    def check_total_derivatives(self, out_stream=sys.stdout):
        """ Checks total derivatives for problem defined at the top.

        Parameters
        ----------

        out_stream : file_like
            Where to send human readable output. Default is sys.stdout. Set to
            None to suppress.

        Returns
        -------
        Dict of Dicts of Tuples of Floats

        First key is the (output, input) tuple of strings; second key is one
        of ['rel error', 'abs error', 'magnitude', 'fdstep']; Tuple contains
        norms for forward - fd, adjoint - fd, forward - adjoint using the
        best case fdstep.
        """

        if out_stream is not None:
            out_stream.write('Total Derivatives Check\n\n')

        # Params and Unknowns that we provide at this level.
        abs_param_list = self.root._get_fd_params()
        unknown_list = self.root._get_fd_unknowns()

        # Convert absolute parameter names to relative ones because it is
        # easier for the user to read.
        param_list = []
        params = self.root.params
        for param in abs_param_list:
            if param not in self.root.unknowns:
                param_list.append(params.metadata(param)['relative_name'])
            else:
                param_list.append(param)

        # Calculate all our Total Derivatives
        Jfor = self.calc_gradient(param_list, unknown_list, mode='fwd',
                                  return_format='dict')
        Jrev = self.calc_gradient(param_list, unknown_list, mode='rev',
                                  return_format='dict')
        Jfd = self.calc_gradient(param_list, unknown_list, mode='fd',
                                 return_format='dict')

        Jfor = jac_to_flat_dict(Jfor)
        Jrev = jac_to_flat_dict(Jrev)
        Jfd = jac_to_flat_dict(Jfd)

        # Assemble and Return all metrics.
        data = {}
        _assemble_deriv_data(param_list, unknown_list, data,
                             Jfor, Jrev, Jfd, out_stream)


        return data

def _setup_units(connections, params_dict, unknowns_dict):
    """
    Calculate unit conversion factors for any connected
    variables having different units and store them in params_dict.

    Parameters
    ----------
    connections : dict
        A dict of target variables (absolute name) mapped
        to the absolute name of their source variable.

    params_dict : OrderedDict
        A dict of parameter metadata for the whole `Problem`.

    unknowns_dict : OrderedDict
        A dict of unknowns metadata for the whole `Problem`.
    """

    for target, source in connections.items():
        tmeta = params_dict[target]
        smeta = unknowns_dict[source]

        # units must be in both src and target to have a conversion
        if 'units' not in tmeta or 'units' not in smeta:
            continue

        src_unit = smeta['units']
        tgt_unit = tmeta['units']

        try:
            scale, offset = get_conversion_tuple(src_unit, tgt_unit)
        except TypeError as err:
            if str(err) == "Incompatible units":
                msg = "Unit '{s[units]}' in source '{s[relative_name]}' "\
                    "is incompatible with unit '{t[units]}' "\
                    "in target '{t[relative_name]}'.".format(s=smeta, t=tmeta)
                raise TypeError(msg)
            else:
                raise

        # If units are not equivalent, store unit conversion tuple
        # in the parameter metadata
        if scale != 1.0 or offset != 0.0:
            tmeta['unit_conv'] = (scale, offset)


def assign_parameters(connections):
    """Map absolute system names to the absolute names of the
    parameters they transfer data to.
    """
    param_owners = {}

    for par, unk in connections.items():
        param_owners.setdefault(get_common_ancestor(par, unk), []).append(par)

    return param_owners


def _find_all_comps(group):
    """ Recursive function that assembles a dictionary whose keys are Group
    instances and whose values are lists of Component instances."""

    data = {group:[]}
    for c_name, c in group.components():
        data[group].append(c)
    for sg_name, sg in group.subgroups():
        data.update(_find_all_comps(sg))
    return data


def jac_to_flat_dict(jac):
    """ Converts a double `dict` jacobian to a flat `dict` Jacobian. Keys go
    from [out][in] to [out,in].

    Parameters
    ----------

    jac : dict of dicts of ndarrays
        Jacobian that comes from calc_gradient when the return_type is 'dict'.

    Returns
    -------

    dict of ndarrays"""

    new_jac = {}
    for key1, val1 in jac.items():
        for key2, val2 in val1.items():
            new_jac[(key1, key2)] = val2

    return new_jac

def _assemble_deriv_data(params, resids, cdata, jac_fwd, jac_rev, jac_fd,
                         out_stream, skip_keys=[None], c_name='root'):
    """ Assembles dictionaries and prints output for check derivatives
    functions. This is used by both the partial and total derivative
    checks."""
    started = False

    for p_name in params:
        for u_name in resids:

            ldata = cdata[(u_name, p_name)] = {}

            Jsub_fd = jac_fd[(u_name, p_name)]

            if (u_name, p_name) in skip_keys:
                Jsub_for = np.zeros(Jsub_fd.shape)
                Jsub_rev = np.zeros(Jsub_fd.shape)
            else:
                Jsub_for = jac_fwd[(u_name, p_name)]
                Jsub_rev = jac_rev[(u_name, p_name)]

            ldata['J_fd'] = Jsub_fd
            ldata['J_fwd'] = Jsub_for
            ldata['J_rev'] = Jsub_rev

            magfor = np.linalg.norm(Jsub_for)
            magrev = np.linalg.norm(Jsub_rev)
            magfd = np.linalg.norm(Jsub_fd)

            ldata['magnitude'] = (magfor, magrev, magfd)

            abs1 = np.linalg.norm(Jsub_for - Jsub_fd)
            abs2 = np.linalg.norm(Jsub_rev - Jsub_fd)
            abs3 = np.linalg.norm(Jsub_for - Jsub_rev)

            ldata['abs error'] = (abs1, abs2, abs3)

            rel1 = np.linalg.norm(Jsub_for - Jsub_fd)/magfd
            rel2 = np.linalg.norm(Jsub_rev - Jsub_fd)/magfd
            rel3 = np.linalg.norm(Jsub_for - Jsub_rev)/magfd

            ldata['rel error'] = (rel1, rel2, rel3)

            if out_stream is None:
                continue

            if started is True:
                out_stream.write(' -'*30 + '\n')
            else:
                started = True

            # Optional file_like output
            out_stream.write("  %s: '%s' wrt '%s'\n\n"% (c_name, u_name, p_name))

            out_stream.write('    Forward Magnitude : %.6e\n' % magfor)
            out_stream.write('    Reverse Magnitude : %.6e\n' % magrev)
            out_stream.write('         Fd Magnitude : %.6e\n\n' % magfd)

            out_stream.write('    Absolute Error (Jfor - Jfd) : %.6e\n' % abs1)
            out_stream.write('    Absolute Error (Jrev - Jfd) : %.6e\n' % abs2)
            out_stream.write('    Absolute Error (Jfor - Jrev): %.6e\n\n' % abs3)

            out_stream.write('    Relative Error (Jfor - Jfd) : %.6e\n' % rel1)
            out_stream.write('    Relative Error (Jrev - Jfd) : %.6e\n' % rel2)
            out_stream.write('    Relative Error (Jfor - Jrev): %.6e\n\n' % rel3)

            out_stream.write('    Raw Forward Derivative (Jfor)\n\n')
            out_stream.write(str(Jsub_for))
            out_stream.write('\n\n')
            out_stream.write('    Raw Reverse Derivative (Jrev)\n\n')
            out_stream.write(str(Jsub_rev))
            out_stream.write('\n\n')
            out_stream.write('    Raw FD Derivative (Jfor)\n\n')
            out_stream.write(str(Jsub_fd))
            out_stream.write('\n\n')

def _get_implicit_connections(params_dict, unknowns_dict):
    """
    Finds all matches between relative names of parameters and
    unknowns.  Any matches imply an implicit connection.  All
    connections are expressed using absolute pathnames.

    This should only be called using params and unknowns from the
    top level `Group` in the system tree.

    Parameters
    ----------
    params_dict : dict
        dictionary of metadata for all parameters in this `Group`

    unknowns_dict : dict
        dictionary of metadata for all unknowns in this `Group`

    Returns
    -------
    dict
        implicit connections in this `Group`, represented as a mapping
        from the pathname of the target to the pathname of the source

    Raises
    ------
    RuntimeError
        if a a promoted variable name matches multiple unknowns
    """

    # collect all absolute names that map to each relative name
    abs_unknowns = {}
    for abs_name, u in unknowns_dict.items():
        abs_unknowns.setdefault(u['relative_name'], []).append(abs_name)

    abs_params = {}
    for abs_name, p in params_dict.items():
        abs_params.setdefault(p['relative_name'], []).append(abs_name)

    # check if any relative names correspond to mutiple unknowns
    for name, lst in abs_unknowns.items():
        if len(lst) > 1:
            raise RuntimeError("Promoted name '%s' matches multiple unknowns: %s" %
                               (name, lst))

    connections = {}
    for uname, uabs in abs_unknowns.items():
        pabs = abs_params.get(uname, ())
        for p in pabs:
            connections[p] = uabs[0]

    return connections<|MERGE_RESOLUTION|>--- conflicted
+++ resolved
@@ -19,7 +19,6 @@
 from openmdao.units.units import get_conversion_tuple
 from openmdao.util.strutil import get_common_ancestor
 
-from openmdao.devtools.debug import *
 
 class Problem(System):
     """ The Problem is always the top object for running an OpenMDAO
@@ -161,7 +160,7 @@
 
     def calc_gradient(self, param_list, unknown_list, mode='auto',
                       return_format='array'):
-        """ Returns the gradient for the `Group` that is slotted in
+        """ Returns the gradient for the system that is slotted in
         self.root. This function is used by the optimizer but also can be
         used for testing derivatives on your model.
 
@@ -343,26 +342,12 @@
         else:
             input_list, output_list = unknown_list, param_list
 
-        debug('problem calc_grad, input_list:', input_list)
-
         # If Forward mode, solve linear system for each param
         # If Adjoint mode, solve linear system for each unknown
         j = 0
         for param in input_list:
 
             if param in unknowns:
-<<<<<<< HEAD
-                debug(param, 'in unknowns', unknowns)
-                size, in_idx = unknowns.get_local_idxs(param)
-                debug('in_idx', in_idx)
-            else:
-                param_src = root._src.get(param)
-                debug(param, 'param_src:', param_src)
-                if param_src in unknowns:
-                    debug(param_src, 'in unknowns')
-                    size, in_idx = unknowns.get_local_idxs(param_src)
-                    debug('in_idx', in_idx)
-=======
                 in_idx = unknowns.get_local_idxs(param)
             else:
                 param_src = root._varmanager.connections.get(param)
@@ -375,30 +360,21 @@
                             param_src = meta['relative_name']
 
                 in_idx = unknowns.get_local_idxs(param_src)
->>>>>>> fc0157c7
 
             jbase = j
 
-            debug('in_idx', in_idx)
-
-            if len(in_idx) == 0:
-                for i in range(size):
-                    debug('calling apply_linear to sync')
-                    root.apply_linear(root.params, root.unknowns, root.dparams,
-                                        root.dunknowns, root.dresids, mode)
-            else:
-                for irhs in in_idx:
-
-                    rhs[irhs] = 1.0
-
-                    debug(root.ln_solver, 'solve', rhs, mode)
-
-                    # Call GMRES to solve the linear system
-                    dx = root.ln_solver.solve(rhs, root, mode)
-
-<<<<<<< HEAD
-                    rhs[irhs] = 0.0
-=======
+            for irhs in in_idx:
+
+                rhs[irhs] = 1.0
+
+                # Call GMRES to solve the linear system
+                dx = root.ln_solver.solve(rhs, root, mode)
+
+                rhs[irhs] = 0.0
+
+                i = 0
+                for item in output_list:
+
                     if item in unknowns:
                         out_idx = unknowns.get_local_idxs(item)
                     else:
@@ -412,38 +388,27 @@
                                     param_src = meta['relative_name']
 
                         out_idx = unknowns.get_local_idxs(param_src)
->>>>>>> fc0157c7
-
-                    i = 0
-                    for item in output_list:
-
-                        if item in unknowns:
-                            size, out_idx = unknowns.get_local_idxs(item)
+
+                    nk = len(out_idx)
+
+                    if return_format == 'dict':
+                        if mode == 'fwd':
+                            if J[item][param] is None:
+                                J[item][param] = np.zeros((nk, len(in_idx)))
+                            J[item][param][:, j-jbase] = dx[out_idx]
                         else:
-                            param_src = root._src.get(item)
-                            if param_src in unknowns:
-                                size, out_idx = unknowns.get_local_idxs(param_src)
-
-                        nk = len(out_idx)
-
-                        if return_format == 'dict':
-                            if mode == 'fwd':
-                                if J[item][param] is None:
-                                    J[item][param] = np.zeros((nk, len(in_idx)))
-                                J[item][param][:, j-jbase] = dx[out_idx]
-                            else:
-                                if J[param][item] is None:
-                                    J[param][item] = np.zeros((len(in_idx), nk))
-                                J[param][item][j-jbase, :] = dx[out_idx]
-
+                            if J[param][item] is None:
+                                J[param][item] = np.zeros((len(in_idx), nk))
+                            J[param][item][j-jbase, :] = dx[out_idx]
+
+                    else:
+                        if mode == 'fwd':
+                            J[i:i+nk, j] = dx[out_indices]
                         else:
-                            if mode == 'fwd':
-                                J[i:i+nk, j] = dx[out_idx]
-                            else:
-                                J[j, i:i+nk] = dx[out_idx]
-                            i += nk
-
-                    j += 1
+                            J[j, i:i+nk] = dx[out_indices]
+                        i += nk
+
+                j += 1
 
         return J
 
