""" Class definition for VecWrapper"""

from collections import OrderedDict

import numpy
from numpy.linalg import norm
from six import iteritems

from openmdao.util.types import is_differentiable, int_types
from openmdao.util.strutil import get_common_ancestor


class _flat_dict(object):
    """This is here to allow the user to use vec.flat['foo'] syntax instead
    of vec.flat('foo').
    """
    def __init__(self, vardict):
        self._dict = vardict

    def __getitem__(self, name):
        meta = self._dict[name]
        if meta.get('pass_by_obj'):
            raise ValueError("'%s' is a 'pass by object' variable. Flat value not found." % name)
        return self._dict[name]['val']


class _ByObjWrapper(object):
    """
    We have to wrap byobj values in these in order to have param vec entries
    that are shared between parents and children all share the same object
    reference, so that when the internal val attribute is changed, all
    `VecWrapper`s that contain a reference to the wrapper will see the updated
    value.
    """
    def __init__(self, val):
        self.val = val


class VecWrapper(object):
    """
    A dict-like container of a collection of variables.

    Parameters
    ----------
    pathname : str, optional
        the pathname of the containing `System`

    comm : an MPI communicator (real or fake)
        a communicator that can be used for distributed operations
        when running under MPI.  If not running under MPI, it is
        ignored

    Attributes
    ----------
    idx_arr_type : dtype
        A dtype indicating how index arrays are to be represented.
        The value 'i' indicates an numpy integer array, other
        implementations, e.g., petsc, will define this differently.
    """

    idx_arr_type = 'i'

    def __init__(self, pathname='', comm=None):
        self.pathname = pathname
        self.comm = comm
        self.vec = None
        self._vardict = OrderedDict()
        self._slices = OrderedDict()

        # add a flat attribute that will have access method consistent
        # with non-flat access  (__getitem__)
        self.flat = _flat_dict(self._vardict)

        # Automatic unit conversion in target vectors
        #self._unit_conversion = {}
        self.deriv_units = False

    def _get_metadata(self, name):
        """
        Returns
        -------
        dict
            the metadata dict corresponding to the named variable
        """
        try:
            return self._vardict[name]
        except KeyError as error:
            msg  = "Variable '{name}' does not exist".format(name=name)
            raise KeyError(msg)

    def __getitem__(self, name):
        """
        Retrieve unflattened value of named var.

        Parameters
        ----------
        name : str
            Name of variable to get the value for.

        Returns
        -------
            The unflattened value of the named variable.
        """
        meta = self._get_metadata(name)

        if meta.get('pass_by_obj'):
            return meta['val'].val

        unitconv = meta.get('unit_conv')
        shape = meta.get('shape')

        # convert units
        if unitconv:
            scale, offset = unitconv

            # Gradient is just the scale
            if self.deriv_units:
                offset = 0.0

            # if shape is 1, it's a float
            if shape == 1:
                return scale*(meta['val'][0] + offset)
            else:
                return scale*(meta['val'].reshape(shape) + offset)
        else:
            # if shape is 1, it's a float
            if shape == 1:
                return meta['val'][0]
            else:
                return meta['val'].reshape(shape)

    def __setitem__(self, name, value):
        """
        Set the value of the named variable.

        Parameters
        ----------
        name : str
            Name of variable to get the value for.

        value :
            The unflattened value of the named variable.
        """
        meta = self._get_metadata(name)

        if meta.get('pass_by_obj'):
            meta['val'].val = value
            return

        unitconv = meta.get('unit_conv')

        # Convert Units
        if self.deriv_units and unitconv:
            scale, offset = unitconv

            if isinstance(value, numpy.ndarray):
                meta['val'][:] = scale*value.flat[:]
            else:
                meta['val'][:] = scale*value

        else:
            if isinstance(value, numpy.ndarray):
                meta['val'][:] = value.flat[:]
            else:
                meta['val'][:] = value

    def __len__(self):
        """
        Returns
        -------
            The number of keys (variables) in this vector.
        """
        return len(self._vardict)

    def __contains__(self, key):
        """
        Returns
        -------
            A boolean indicating if the given key (variable name) is in this vector.
        """

        return key in self._vardict

    def __iter__(self):
        """
        Returns
        -------
            A dictionary iterator over the items in _vardict.
        """
        return self._vardict.__iter__()


    def keys(self):
        """
        Returns
        -------
        list or KeyView (python 3)
            the keys (variable names) in this vector.
        """
        return self._vardict.keys()

    def items(self):
        """
        Returns
        -------
        iterator
            Iterator returning the name and metadata dict for each variable.
        """
        return iteritems(self._vardict)

    def values(self):
        """
        Returns
        -------
        iterator
            Iterator returning a metadata dict for each variable.
        """
        for meta in self._vardict.values():
            yield meta

    def metadata(self, name):
        """
        Returns the metadata for the named variable.

        Parameters
        ----------
        name : str
            Name of variable to get the metadata for.

        Returns
        -------
        dict
            The metadata dict for the named variable.
        """
        return self._vardict[name]

    def get_local_idxs(self, name):
        """
        Returns all of the indices for the named variable in this vector.

        Parameters
        ----------
        name : str
            Name of variable to get the indices for.

        Returns
        -------
        ndarray
            Index array containing all local indices for the named variable.
        """
        # TODO: add support for returning slice objects

        meta = self._vardict[name]
        if meta.get('pass_by_obj'):
            raise RuntimeError("No vector indices can be provided for 'pass by object' variable '%s'" % name)

        start, end = self._slices[name]
        return self.make_idx_array(start, end)

    def norm(self):
        """
        Calculates the norm of this vector.

        Returns
        -------
        float
            Norm of our internal vector.
        """
        return norm(self.vec)

    def get_view(self, sys_pathname, comm, varmap):
        """
        Return a new `VecWrapper` that is a view into this one.

        Parameters
        ----------
        sys_pathname : str
            pathname of the system for which the view is being created

        comm : an MPI communicator (real or fake)
            A communicator that is used in the creation of the view.

        varmap : dict
            Mapping of variable names in the old `VecWrapper` to the names
            they will have in the new `VecWrapper`.

        Returns
        -------
        `VecWrapper`
            A new `VecWrapper` that is a view into this one.
        """
        view = self.__class__(sys_pathname, comm)
        view_size = 0

        start = -1
        for name, meta in self.items():
            if name in varmap:
                view._vardict[varmap[name]] = self._vardict[name]
                if meta['size'] > 0 and not meta.get('remote'):
                    pstart, pend = self._slices[name]
                    if start == -1:
                        start = pstart
                        end = pend
                    else:
                        assert pstart == end, \
                               "%s not contiguous in block containing %s" % \
                               (name, varmap.keys())
                    end = pend
                    view._slices[varmap[name]] = (view_size, view_size + meta['size'])
                    view_size += meta['size']

        if start == -1: # no items found
            view.vec = self.vec[0:0]
        else:
            view.vec = self.vec[start:end]

        return view

    def make_idx_array(self, start, end):
        """
        Return an index vector of the right int type for
        the current implementation.

        Parameters
        ----------
        start : int
            The starting index.

        end : int
            The ending index.

        Returns
        -------
        ndarray of idx_arr_type
            index array containing all indices from start up to but
            not including end
        """
        return numpy.arange(start, end, dtype=self.idx_arr_type)

    def to_idx_array(indices):
        """
        Given some iterator of indices, return an index array of the
        right int type for the current implementation.

        Parameters
        ----------
        indices : iterator of ints
            An iterator of indices.

        Returns
        -------
        ndarray of idx_arr_type
            Index array containing all of the given indices.

        """
        return numpy.array(indices, dtype=idx_arr_type)

    def merge_idxs(self, src_idxs, tgt_idxs):
        """
        Return source and target index arrays, built up from
        smaller index arrays and combined in order of ascending source
        index (to allow us to convert src indices to a slice in some cases).

        Parameters
        ----------
        src_idxs : array
            Source indices.

        tgt_idxs : array
            Target indices.

        Returns
        -------
        ndarray of idx_arr_type
            Index array containing all of the merged indices.

        """
        assert(len(src_idxs) == len(tgt_idxs))

        # filter out any zero length idx array entries
        src_idxs = [i for i in src_idxs if len(i)]
        tgt_idxs = [i for i in tgt_idxs if len(i)]

        if len(src_idxs) == 0:
            return self.make_idx_array(0, 0), self.make_idx_array(0,0)

        src_tups = list(enumerate(src_idxs))

        src_sorted = sorted(src_tups, key=lambda x: x[1].min())

        new_src = [idxs for i, idxs in src_sorted]
        new_tgt = [tgt_idxs[i] for i,_ in src_sorted]

        return idx_merge(new_src), idx_merge(new_tgt)

    def get_relative_varname(self, abs_name):
        """
        Returns the relative pathname for the given absolute variable
        pathname.

        Parameters
        ----------
        abs_name : str
            Absolute pathname of a variable.

        Returns
        -------
        rel_name : str
            Relative name mapped to the given absolute pathname.
        """
        for rel_name, meta in self._vardict.items():
            if meta['pathname'] == abs_name:
                return rel_name
        raise RuntimeError("Relative name not found for variable '%s'" % abs_name)

    def get_states(self):
        """
        Returns
        -------
        list
            A list of names of state variables.
        """
        return [n for n,meta in self.items() if meta.get('state')]

    def get_vecvars(self):
        """
        Returns
        -------
            A list of names of variables found in our 'vec' array.
        """
        return [(n,meta) for n,meta in self.items() if not meta.get('pass_by_obj')]

    def get_byobjs(self):
        """
        Returns
        -------
        list
            A list of names of variables that are passed by object rather than
            through scattering entries from one array to another.
        """
        return [(n,meta) for n,meta  in self.items() if meta.get('pass_by_obj')]

    def _scoped_abs_name(self, name):
        """
        Parameters
        ----------
        name : str
            The absolute pathname of a variable.

        Returns
        -------
        str
            The given name as seen from the 'scope' of the `System` that
            contains this `VecWrapper`.
        """
        if self.pathname:
            start = len(self.pathname)+1
        else:
            start = 0
        return name[start:]


class SrcVecWrapper(VecWrapper):
    def setup(self, unknowns_dict, store_byobjs=False):
        """
        Configure this vector to store a flattened array of the variables
        in unknowns. If store_byobjs is True, then 'pass by object' variables
        will also be stored.

        Parameters
        ----------
        unknowns_dict : dict
            Dictionary of metadata for unknown variables collected from
            components.

        store_byobjs : bool (optional)
            If True, then store 'pass by object' variables.
            By default only 'pass by vector' variables will be stored.

        """
        vec_size = 0
        for name, meta in unknowns_dict.items():
            relname = meta['relative_name']
            vmeta = self._setup_var_meta(name, meta)
            var_size = vmeta['size']

            if not vmeta.get('pass_by_obj'):
                if meta.get('remote'):
                    # we don't store remote vars
                    vmeta['size'] = 0
                else:
                    self._slices[relname] = (vec_size, vec_size + var_size)
                    vec_size += var_size

            self._vardict[relname] = vmeta

        self.vec = numpy.zeros(vec_size)

        # map slices to the array
        for name, meta in self.items():
            if not meta.get('remote') and not meta.get('pass_by_obj'):
                start, end = self._slices[name]
                meta['val'] = self.vec[start:end]

        # if store_byobjs is True, this is the unknowns vecwrapper,
        # so initialize all of the values from the unknowns dicts.
        if store_byobjs:
            for name, meta in unknowns_dict.items():
                if not meta.get('remote'):
                    self[meta['relative_name']] = meta['val']

    def _setup_var_meta(self, name, meta):
        """
        Populate the metadata dict for the named variable.

        Parameters
        ----------
        name : str
           The name of the variable to add.

        meta : dict
            Starting metadata for the variable, collected from components
            in an earlier stage of setup.

        """
        vmeta = meta.copy()
        vmeta['pathname'] = name

<<<<<<< HEAD
        if 'shape' in meta:
            shape = meta['shape']
            vmeta['shape'] = shape
            if 'val' in meta:
                val = meta['val']
                if not is_differentiable(val) or meta.get('pass_by_obj'):
                    vmeta['size'] = 0
                    vmeta['pass_by_obj'] = True
                    vmeta['val'] = _ByObjWrapper(val)
                else:
                    if isinstance(val, numpy.ndarray):
                        if val.shape != shape:
                            # they must have changed value after adding the variable
                            raise ValueError("The specified shape of variable '%s' does not match the shape of its value." %
                                             name)
                        vmeta['size']= val.size
                    else:
                        if shape != 1:
                            raise ValueError("The specified shape of variable '%s' does not match the shape of its value." %
                                             name)
                        vmeta['size'] = 1
            else:
                # no val given, so use shape to determine size of the array value
                vmeta['size'] = numpy.prod(shape)
                if meta.get('pass_by_obj'):
                    vmeta['pass_by_obj'] = True
                    vmeta['val'] = _ByObjWrapper(numpy.zeros(shape))
                else:
                    vmeta['val'] = meta['val'] = numpy.zeros(shape)
        elif 'val' in meta:
=======
        if 'val' in meta:
>>>>>>> 1447fb7e
            val = meta['val']
            if is_differentiable(val) and not meta.get('pass_by_obj'):
                if isinstance(val, numpy.ndarray):
                    vmeta['size'] = val.size
                    vmeta['shape'] = val.shape
                else:
                    vmeta['size'] = 1
                    vmeta['shape'] = 1
            else:
                vmeta['size'] = 0
                vmeta['pass_by_obj'] = True
                vmeta['val'] = _ByObjWrapper(val)
        else:
            # If val is not specified, shape must be.
            shape = meta['shape']
            vmeta['size'] = numpy.prod(shape)
            if meta.get('pass_by_obj'):
                vmeta['val'] = meta['val'] = _ByObjWrapper(numpy.zeros(shape))
            else:
                vmeta['val'] = meta['val'] = numpy.zeros(shape)

        return vmeta

    def _get_flattened_sizes(self):
        """
        Collect all sizes of vars stored in our internal vector.

        Returns
        -------
        ndarray
            1x<num_vector_vars> array of sizes.
        """
        sizes = [m['size'] for m in self.values() if not m.get('pass_by_obj')]
        return numpy.array([sizes], int)

    def _var_idx(self, name):
        """
        Parameters
        ----------
        name : str
            Name of the variable.

        Returns
        -------
        int
            The index of the given variable into the local_sizes table.
        """

        for i, (vname, meta) in enumerate(self.get_vecvars()):
            if vname == name:
                return i
        raise RuntimeError("'%s' is not a 'pass by vector' variable." % name)



class TgtVecWrapper(VecWrapper):
    def setup(self, parent_params_vec, params_dict, srcvec, my_params,
              connections, store_byobjs=False):
        """
        Configure this vector to store a flattened array of the variables
        in params_dict. Variable shape and value are retrieved from srcvec.

        Parameters
        ----------
        parent_params_vec : `VecWrapper` or None
            `VecWrapper` of parameters from the parent `System`.

        params_dict : `OrderedDict`
            Dictionary of parameter absolute name mapped to metadata dict.

        srcvec : `VecWrapper`
            Source `VecWrapper` corresponding to the target `VecWrapper` we're building.

        my_params : list of str
            A list of absolute names of parameters that the `VecWrapper` we're building
            will 'own'.

        connections : dict of str : str
            A dict of absolute target names mapped to the absolute name of their
            source variable.

        store_byobjs : bool (optional)
            If True, store 'pass by object' variables in the `VecWrapper` we're building.
        """

        # dparams vector has some additional behavior
        if not store_byobjs:
            self.deriv_units = True

        vec_size = 0
        missing = []  # names of our params that we don't 'own'
        for pathname, meta in params_dict.items():
            if pathname in my_params:
                # if connected, get metadata from the source
                src_pathname = connections.get(pathname)
                if src_pathname is None:
                    raise RuntimeError("Parameter '%s' is not connected" % pathname)
                src_rel_name = srcvec.get_relative_varname(src_pathname)
                src_meta = srcvec.metadata(src_rel_name)

                vmeta = self._setup_var_meta(pathname, meta, vec_size, src_meta, store_byobjs)
                vmeta['pathname'] = pathname

                if meta.get('remote'):
                    # we don't store remote vars
                    vmeta['size'] = 0
                else:
                    vec_size += vmeta['size']

                self._vardict[self._scoped_abs_name(pathname)] = vmeta
            else:
                if parent_params_vec is not None:
                    src = connections.get(pathname)
                    if src:
                        common = get_common_ancestor(src, pathname)
                        if common == self.pathname or (self.pathname+':') not in common:
                            missing.append(pathname)

        self.vec = numpy.zeros(vec_size)

        # map slices to the array
        for name, meta in self._vardict.items():
            if meta['size'] > 0 and not meta.get('pass_by_obj'):
                start, end = self._slices[name]
                meta['val'] = self.vec[start:end]

        # fill entries for missing params with views from the parent
        for pathname in missing:
            meta = params_dict[pathname]
            newmeta = parent_params_vec._vardict[parent_params_vec._scoped_abs_name(pathname)]
            if newmeta['pathname'] == pathname:
                newmeta = newmeta.copy()
                newmeta['relative_name'] = meta['relative_name']
                newmeta['owned'] = False # mark this param as not 'owned' by this VW
                self._vardict[self._scoped_abs_name(pathname)] = newmeta

        # Finally, set up unit conversions, if any exist.
        for pathname, meta in params_dict.items():
            unitconv = meta.get('unit_conv')
            if unitconv:
                scale, offset = unitconv
                if self.deriv_units:
                    offset = 0.0
                self._vardict[self._scoped_abs_name(pathname)]['unit_conv'] = (scale, offset)

    def _setup_var_meta(self, pathname, meta, index, src_meta, store_byobjs):
        """
        Populate the metadata dict for the named variable.

        Parameters
        ----------
        pathname : str
            Absolute name of the variable.

        meta : dict
            Metadata for the variable collected from components.

        index : int
            Index into the array where the variable value is to be stored
            (if variable is not 'pass by object').

        src_meta : dict
            Metadata for the source variable that this target variable is
            connected to.

        store_byobjs : bool (optional)
            If True, store 'pass by object' variables in the `VecWrapper`
            we're building.
        """
        vmeta = meta.copy()

        if not src_meta.get('remote'):
            vmeta['size'] = src_meta['size']

        if 'shape' in src_meta:
            vmeta['shape'] = src_meta['shape']

        if src_meta.get('pass_by_obj'):
            if not meta.get('remote') and store_byobjs:
                vmeta['val'] = src_meta['val']
            vmeta['pass_by_obj'] = True
        elif vmeta.get('size') and vmeta['size'] > 0:
            self._slices[self._scoped_abs_name(pathname)] = (index, index + vmeta['size'])

        return vmeta

    def _add_unconnected_var(self, pathname, meta):
        """
        Add an entry to this vecwrapper for the given unconnected variable so the
        component can access its value through the vecwrapper.
        """
        vmeta = meta.copy()
        vmeta['pass_by_obj'] = True
        vmeta['size'] = 0
        if 'val' in meta:
            val = meta['val']
        elif 'shape' in meta:
            val = numpy.zeros(shape)
        else:
            raise RuntimeError("Unconnected param '%s' has no specified val or shape" %
                               pathname)

        vmeta['val'] = _ByObjWrapper(val)
        self._vardict[self._scoped_abs_name(pathname)] = vmeta

    def _get_flattened_sizes(self):
        """
        Create a 1x1 numpy array to hold the sum of the sizes of params
        stored in flattened form in our internal vector.

        Returns
        -------
        ndarray
            Array containing sum of local sizes of params in our internal vector.
        """
        psize = sum([m['size'] for m in self.values()
                     if m.get('owned') and not m.get('pass_by_obj')])
        return numpy.array([psize], int)



def idx_merge(idxs):
    """
    Combines a mixed iterator of int and iterator indices into an
    array of int indices.
    """
    if len(idxs) > 0:
        idxs = [i for i in idxs if isinstance(i, int_types) or
                len(i)>0]
        if len(idxs) > 0:
            if isinstance(idxs[0], int_types):
                return idxs
            else:
                return numpy.concatenate(idxs)
    return idxs<|MERGE_RESOLUTION|>--- conflicted
+++ resolved
@@ -526,40 +526,7 @@
         vmeta = meta.copy()
         vmeta['pathname'] = name
 
-<<<<<<< HEAD
-        if 'shape' in meta:
-            shape = meta['shape']
-            vmeta['shape'] = shape
-            if 'val' in meta:
-                val = meta['val']
-                if not is_differentiable(val) or meta.get('pass_by_obj'):
-                    vmeta['size'] = 0
-                    vmeta['pass_by_obj'] = True
-                    vmeta['val'] = _ByObjWrapper(val)
-                else:
-                    if isinstance(val, numpy.ndarray):
-                        if val.shape != shape:
-                            # they must have changed value after adding the variable
-                            raise ValueError("The specified shape of variable '%s' does not match the shape of its value." %
-                                             name)
-                        vmeta['size']= val.size
-                    else:
-                        if shape != 1:
-                            raise ValueError("The specified shape of variable '%s' does not match the shape of its value." %
-                                             name)
-                        vmeta['size'] = 1
-            else:
-                # no val given, so use shape to determine size of the array value
-                vmeta['size'] = numpy.prod(shape)
-                if meta.get('pass_by_obj'):
-                    vmeta['pass_by_obj'] = True
-                    vmeta['val'] = _ByObjWrapper(numpy.zeros(shape))
-                else:
-                    vmeta['val'] = meta['val'] = numpy.zeros(shape)
-        elif 'val' in meta:
-=======
         if 'val' in meta:
->>>>>>> 1447fb7e
             val = meta['val']
             if is_differentiable(val) and not meta.get('pass_by_obj'):
                 if isinstance(val, numpy.ndarray):
