""" Test for the Driver class -- basic driver interface."""

from pprint import pformat
import unittest

import numpy as np

from openmdao.components.exec_comp import ExecComp
from openmdao.components.indep_var_comp import IndepVarComp
from openmdao.core.component import Component
from openmdao.core.driver import Driver
from openmdao.core.group import Group
from openmdao.core.options import OptionsDictionary
from openmdao.core.problem import Problem
from openmdao.test.paraboloid import Paraboloid
from openmdao.test.simple_comps import ArrayComp2D
from openmdao.test.sellar import SellarDerivatives


class MySimpleDriver(Driver):

    def __init__(self):
        super(MySimpleDriver, self).__init__()

        # What we support
        self.supports['inequality_constraints'] = True
        self.supports['equality_constraints'] = False
        self.supports['linear_constraints'] = False
        self.supports['multiple_objectives'] = False

        # My driver options
        self.options = OptionsDictionary()
        self.options.add_option('tol', 1e-4)
        self.options.add_option('maxiter', 10)

        self.alpha = .01
        self.violated = []

    def run(self, problem):
        """ Mimic a very simplistic unconstrained optimization."""

        # Get dicts with pointers to our vectors
        params = self.get_desvars()
        objective = self.get_objectives()
        constraints = self.get_constraints()

        indep_list = params.keys()
        objective_names = list(objective.keys())
        constraint_names = list(constraints.keys())
        unknown_list = objective_names + constraint_names

        itercount = 0
        while itercount < self.options['maxiter']:

            # Run the model
            problem.root.solve_nonlinear()
            #print('z1: %f, z2: %f, x1: %f, y1: %f, y2: %f' % (problem['z'][0],
                                                              #problem['z'][1],
                                                              #problem['x'],
                                                              #problem['y1'],
                                                              #problem['y2']))
            #print('obj: %f, con1: %f, con2: %f' % (problem['obj'], problem['con1'],
                                                   #problem['con2']))

            # Calculate gradient
            J = problem.calc_gradient(indep_list, unknown_list, return_format='dict')

            objective = self.get_objectives()
            constraints = self.get_constraints()

            for key1 in objective_names:
                for key2 in indep_list:

                    grad = J[key1][key2] * objective[key1]
                    new_val = params[key2] - self.alpha*grad

                    # Set parameter
                    self.set_desvar(key2, new_val)

            self.violated = []
            for name, val in constraints.items():
                if np.linalg.norm(val) > 0.0:
                    self.violated.append(name)

            itercount += 1


class Rosenbrock(Component):
    def __init__(self, size=2):
        super(Rosenbrock, self).__init__()
        # self.force_fd = True
        self.add_param('x', val=np.zeros(size))
        self.add_output('f', val=0.0)
        self.add_output('xxx', val=np.zeros(size))

    def solve_nonlinear(self, params, unknowns, resids):

        unknowns['f'] = rosen(params['x'])


class TestDriver(unittest.TestCase):

    def test_mydriver(self):

        prob = Problem()
        root = prob.root = SellarDerivatives()

        prob.driver = MySimpleDriver()
        prob.driver.add_desvar('z', low=-100.0, high=100.0)

        prob.driver.add_objective('obj')
        prob.driver.add_constraint('con1', upper=0.0)
        prob.driver.add_constraint('con2', upper=0.0)

        prob.setup(check=False)
        prob.run()

        obj = prob['obj']
        self.assertLess(obj, 28.0)

    def test_scaler_adder(self):

        class ScaleAddDriver(Driver):

            def run(self, problem):
                """ Save away scaled info."""

                params = self.get_desvars()
                param_meta = self.get_desvar_metadata()

                self.set_desvar('x', 0.5)
                problem.root.solve_nonlinear()

                objective = self.get_objectives()
                constraint = self.get_constraints()

                # Stuff we saved should be in the scaled coordinates.
                self.param = params['x']
                self.obj_scaled = objective['f_xy']
                self.con_scaled = constraint['con']
                self.param_high = param_meta['x']['high']
                self.param_low = param_meta['x']['low']

        prob = Problem()
        root = prob.root = Group()
        driver = prob.driver = ScaleAddDriver()

        root.add('p1', IndepVarComp([('x',60000.0,{'desc':'my x'}),
                                  ('y',60000.0,{'desc':'my y'})]), promotes=['*'])
        root.add('comp', Paraboloid(), promotes=['*'])
        root.add('constraint', ExecComp('con=f_xy + x + y'), promotes=['*'])

        driver.add_desvar('x', low=59000.0, high=61000.0, adder=-60000.0, scaler=1/1000.0)
        driver.add_objective('f_xy', adder=-10890367002.0, scaler=1.0/20)
        driver.add_constraint('con', upper=0.0, adder=-10890487502.0, scaler=1.0/20)

        prob.setup(check=False)
        prob.run()

        self.assertEqual(driver.param_high, 1.0)
        self.assertEqual(driver.param_low, -1.0)
        self.assertEqual(driver.param, 0.0)
        self.assertEqual(prob['x'], 60500.0)
        self.assertEqual(driver.obj_scaled[0], 1.0)
        self.assertEqual(driver.con_scaled[0], 1.0)

    def test_scaler_adder_array(self):


        class ScaleAddDriver(Driver):

            def run(self, problem):
                """ Save away scaled info."""

                params = self.get_desvars()
                param_meta = self.get_desvar_metadata()

                self.set_desvar('x', np.array([22.0, 404.0, 9009.0, 121000.0]))
                problem.root.solve_nonlinear()

                objective = self.get_objectives()
                constraint = self.get_constraints()

                # Stuff we saved should be in the scaled coordinates.
                self.param = params['x']
                self.obj_scaled = objective['y']
                self.con_scaled = constraint['con']
                self.param_low = param_meta['x']['low']

        prob = Problem()
        root = prob.root = Group()
        driver = prob.driver = ScaleAddDriver()

        root.add('p1', IndepVarComp('x', val=np.array([[1.0, 1.0], [1.0, 1.0]])),
                 promotes=['*'])
        root.add('comp', ArrayComp2D(), promotes=['*'])
        root.add('constraint', ExecComp('con = x + y',
                                        x=np.array([[1.0, 1.0], [1.0, 1.0]]),
                                        y=np.array([[1.0, 1.0], [1.0, 1.0]]),
                                        con=np.array([[1.0, 1.0], [1.0, 1.0]])),
                 promotes=['*'])

        driver.add_desvar('x', low=np.array([[-1e5, -1e5], [-1e5, -1e5]]),
                         adder=np.array([[10.0, 100.0], [1000.0,10000.0]]),
                         scaler=np.array([[1.0, 2.0], [3.0, 4.0]]))
        driver.add_objective('y', adder=np.array([[10.0, 100.0], [1000.0,10000.0]]),
                         scaler=np.array([[1.0, 2.0], [3.0, 4.0]]))
        driver.add_constraint('con', upper=np.zeros((2, 2)), adder=np.array([[10.0, 100.0], [1000.0,10000.0]]),
                              scaler=np.array([[1.0, 2.0], [3.0, 4.0]]))

        prob.setup(check=False)
        prob.run()

        self.assertEqual(driver.param[0], 11.0)
        self.assertEqual(driver.param[1], 202.0)
        self.assertEqual(driver.param[2], 3003.0)
        self.assertEqual(driver.param[3], 40004.0)
        self.assertEqual(prob['x'][0, 0], 12.0)
        self.assertEqual(prob['x'][0, 1], 102.0)
        self.assertEqual(prob['x'][1, 0], 2003.0)
        self.assertEqual(prob['x'][1, 1], 20250.0)
        self.assertEqual(driver.obj_scaled[0], (prob['y'][0, 0] + 10.0)*1.0)
        self.assertEqual(driver.obj_scaled[1], (prob['y'][0, 1] + 100.0)*2.0)
        self.assertEqual(driver.obj_scaled[2], (prob['y'][1, 0] + 1000.0)*3.0)
        self.assertEqual(driver.obj_scaled[3], (prob['y'][1, 1] + 10000.0)*4.0)
        self.assertEqual(driver.param_low[0], (-1e5 + 10.0)*1.0)
        self.assertEqual(driver.param_low[1], (-1e5 + 100.0)*2.0)
        self.assertEqual(driver.param_low[2], (-1e5 + 1000.0)*3.0)
        self.assertEqual(driver.param_low[3], (-1e5 + 10000.0)*4.0)
        conval = prob['x'] + prob['y']
        self.assertEqual(driver.con_scaled[0], (conval[0, 0] + 10.0)*1.0)
        self.assertEqual(driver.con_scaled[1], (conval[0, 1] + 100.0)*2.0)
        self.assertEqual(driver.con_scaled[2], (conval[1, 0] + 1000.0)*3.0)
        self.assertEqual(driver.con_scaled[3], (conval[1, 1] + 10000.0)*4.0)

    def test_eq_ineq_error_messages(self):

        prob = Problem()
        root = prob.root = SellarDerivatives()

        prob.driver = MySimpleDriver()

        with self.assertRaises(RuntimeError) as cm:
            prob.driver.add_constraint('con1')

        self.assertEqual(str(cm.exception), "Constraint 'con1' needs to define lower, upper, or equals.")

        with self.assertRaises(RuntimeError) as cm:
            prob.driver.add_constraint('con1', lower=0.0, upper=1.1, equals=2.2)

        self.assertEqual(str(cm.exception), "Constraint 'con1' cannot be both equality and inequality.")

        # Don't try this at home, kids
        prob.driver.supports['two_sided_constraints'] = False

        with self.assertRaises(RuntimeError) as cm:
            prob.driver.add_constraint('con1', lower=0.0, upper=1.1)

        self.assertEqual(str(cm.exception), "Driver does not support 2-sided constraint 'con1'.")

        # Don't try this at home, kids
        prob.driver.supports['equality_constraints'] = False

        with self.assertRaises(RuntimeError) as cm:
            prob.driver.add_constraint('con1', equals=0.0)

        self.assertEqual(str(cm.exception), "Driver does not support equality constraint 'con1'.")

        # Don't try this at home, kids
        prob.driver.supports['inequality_constraints'] = False

        with self.assertRaises(RuntimeError) as cm:
            prob.driver.add_constraint('con1', upper=0.0)

        self.assertEqual(str(cm.exception), "Driver does not support inequality constraint 'con1'.")

    def test_index_error_messages_param(self):

            prob = Problem()
            prob.root = Group()
            prob.root.fd_options['force_fd'] = True
            prob.root.ln_solver.options['mode'] = 'auto'

            prob.root.add('myparams', IndepVarComp('x', np.zeros(4)))
            prob.root.add('rosen', Rosenbrock(4))

            prob.root.connect('myparams.x', 'rosen.x')

            prob.driver = MySimpleDriver()
            prob.driver.add_desvar('myparams.x', indices=[0, 3, 4])
            prob.driver.add_objective('rosen.f')

            prob.setup(check=False)

            # Make sure we can't do this
            with self.assertRaises(IndexError) as cm:
                prob.run()

            msg = "Index for design var 'myparams.x' is out of bounds. "
            msg += "Requested index: [0 3 4], "
            msg += "shape: (4,)."
            raised_error = str(cm.exception)
            raised_error = raised_error.replace('(4L,', '(4,')
            self.assertEqual(msg, raised_error)

    def test_index_error_messages_obj(self):

            prob = Problem()
            prob.root = Group()
            prob.root.fd_options['force_fd'] = True
            prob.root.ln_solver.options['mode'] = 'auto'

            prob.root.add('myparams', IndepVarComp('x', np.zeros(4)))
            prob.root.add('rosen', Rosenbrock(4))

            prob.root.connect('myparams.x', 'rosen.x')

            prob.driver = MySimpleDriver()
            prob.driver.add_desvar('myparams.x')
            prob.driver.add_objective('rosen.xxx', indices=[4])

            prob.setup(check=False)

            # Make sure we can't do this
            with self.assertRaises(IndexError) as cm:
                prob.run()

            msg = "Index for objective 'rosen.xxx' is out of bounds. "
            msg += "Requested index: [4], "
            msg += "shape: (4,)."
            raised_error = str(cm.exception)
            raised_error = raised_error.replace('(4L,', '(4,')
            self.assertEqual(msg, raised_error)

    def test_index_error_messages_con(self):

            prob = Problem()
            prob.root = Group()
            prob.root.fd_options['force_fd'] = True
            prob.root.ln_solver.options['mode'] = 'auto'

            prob.root.add('myparams', IndepVarComp('x', np.zeros(4)))
            prob.root.add('rosen', Rosenbrock(4))

            prob.root.connect('myparams.x', 'rosen.x')

            prob.driver = MySimpleDriver()
<<<<<<< HEAD
            prob.driver.add_desvar('myparams.x')
            prob.driver.add_constraint('rosen.xxx', indices=[4])
=======
            prob.driver.add_param('myparams.x')
            prob.driver.add_constraint('rosen.xxx', upper=0.0, indices=[4])
>>>>>>> 51c51d81

            prob.setup(check=False)

            # Make sure we can't do this
            with self.assertRaises(IndexError) as cm:
                prob.run()

            msg = "Index for constraint 'rosen.xxx' is out of bounds. "
            msg += "Requested index: [4], "
            msg += "shape: (4,)."
            raised_error = str(cm.exception)
            raised_error = raised_error.replace('(4L,', '(4,')
            self.assertEqual(msg, raised_error)

if __name__ == "__main__":
    unittest.main()<|MERGE_RESOLUTION|>--- conflicted
+++ resolved
@@ -2,6 +2,7 @@
 
 from pprint import pformat
 import unittest
+import warnings
 
 import numpy as np
 
@@ -345,13 +346,8 @@
             prob.root.connect('myparams.x', 'rosen.x')
 
             prob.driver = MySimpleDriver()
-<<<<<<< HEAD
             prob.driver.add_desvar('myparams.x')
-            prob.driver.add_constraint('rosen.xxx', indices=[4])
-=======
-            prob.driver.add_param('myparams.x')
             prob.driver.add_constraint('rosen.xxx', upper=0.0, indices=[4])
->>>>>>> 51c51d81
 
             prob.setup(check=False)
 
@@ -366,5 +362,19 @@
             raised_error = raised_error.replace('(4L,', '(4,')
             self.assertEqual(msg, raised_error)
 
+class TestDeprecated(unittest.TestCase):
+    def test_deprecated_add_param(self):
+        with warnings.catch_warnings(record=True) as w:
+            # Cause all warnings to always be triggered.
+            warnings.simplefilter("always")
+
+            # Trigger a warning.
+            p = Problem()
+            p.driver.add_param('x', 1.0)
+
+            self.assertEqual(len(w), 1)
+            self.assertEqual(str(w[0].message),
+                             'Driver.add_param() is deprecated. Use add_desvar() instead.')
+
 if __name__ == "__main__":
     unittest.main()