""" Test out some crucial linear GS tests in parallel."""

from __future__ import print_function

import time
import numpy as np

from openmdao.core.mpi_wrap import MPI, MultiProcFailCheck
from openmdao.core.group import Group
from openmdao.core.parallel_group import ParallelGroup
from openmdao.core.problem import Problem
from openmdao.components.indep_var_comp import IndepVarComp
from openmdao.solvers.ln_gauss_seidel import LinearGaussSeidel
from openmdao.test.mpi_util import MPITestCase
from openmdao.test.simple_comps import FanOutGrouped, FanInGrouped
from openmdao.test.exec_comp_for_test import ExecComp4Test
from openmdao.test.util import assert_rel_error
from openmdao.devtools.debug import debug

if MPI:
    from openmdao.core.petsc_impl import PetscImpl as impl
else:
    from openmdao.core.basic_impl import BasicImpl as impl


class MatMatTestCase(MPITestCase):

    N_PROCS = 2

    def test_fan_in_serial_sets(self):

        prob = Problem(impl=impl)
        prob.root = FanInGrouped()
        prob.root.ln_solver = LinearGaussSeidel()
        prob.root.sub.ln_solver = LinearGaussSeidel()

<<<<<<< HEAD
        prob.driver.add_param('p1.x1')
        prob.driver.add_param('p2.x2')
=======
        # Parallel Groups
        prob.driver.add_desvar('p1.x1')
        prob.driver.add_desvar('p2.x2')
>>>>>>> 5697b8ac
        prob.driver.add_objective('comp3.y')

        prob.setup(check=False)
        prob.run()

        indep_list = ['p1.x1', 'p2.x2']
        unknown_list = ['comp3.y']

        J = prob.calc_gradient(indep_list, unknown_list, mode='rev', return_format='dict')
        assert_rel_error(self, J['comp3.y']['p1.x1'][0][0], -6.0, 1e-6)
        assert_rel_error(self, J['comp3.y']['p2.x2'][0][0], 35.0, 1e-6)

        J = prob.calc_gradient(indep_list, unknown_list, mode='fwd', return_format='dict')
        assert_rel_error(self, J['comp3.y']['p1.x1'][0][0], -6.0, 1e-6)
        assert_rel_error(self, J['comp3.y']['p2.x2'][0][0], 35.0, 1e-6)

    def test_fan_out_serial_sets(self):

        prob = Problem(impl=impl)
        prob.root = FanOutGrouped()
        prob.root.ln_solver = LinearGaussSeidel()
        prob.root.sub.ln_solver = LinearGaussSeidel()

<<<<<<< HEAD
        prob.driver.add_param('p.x')
        prob.driver.add_constraint('c2.y')
        prob.driver.add_constraint('c3.y')
=======
        # Parallel Groups
        prob.driver.add_desvar('p.x')
        prob.driver.add_constraint('c2.y', upper=0.0)
        prob.driver.add_constraint('c3.y', upper=0.0)
>>>>>>> 5697b8ac

        prob.setup(check=False)
        prob.run()

        unknown_list = ['c2.y', 'c3.y']
        indep_list = ['p.x']

        J = prob.calc_gradient(indep_list, unknown_list, mode='fwd', return_format='dict')
        assert_rel_error(self, J['c2.y']['p.x'][0][0], -6.0, 1e-6)
        assert_rel_error(self, J['c3.y']['p.x'][0][0], 15.0, 1e-6)

        J = prob.calc_gradient(indep_list, unknown_list, mode='rev', return_format='dict')
        assert_rel_error(self, J['c2.y']['p.x'][0][0], -6.0, 1e-6)
        assert_rel_error(self, J['c3.y']['p.x'][0][0], 15.0, 1e-6)

    def test_fan_in_parallel_sets(self):

        prob = Problem(impl=impl)
        prob.root = FanInGrouped()
        prob.root.ln_solver = LinearGaussSeidel()
        prob.root.sub.ln_solver = LinearGaussSeidel()
        prob.root.ln_solver.options['mode'] = 'fwd'
        prob.root.sub.ln_solver.options['mode'] = 'fwd'

<<<<<<< HEAD
        prob.driver.add_param('p1.x1')
        prob.driver.add_param('p2.x2')
        prob.driver.add_param('p3.x3')
=======
        # auto calculated mode is fwd, so we don't have to set it explicitly
        # in the ln_solvers in order to have our voi subvecs allocated
        # properly.

        # Parallel Groups
        prob.driver.add_desvar('p1.x1')
        prob.driver.add_desvar('p2.x2')
        prob.driver.add_desvar('p3.x3')
>>>>>>> 5697b8ac
        prob.driver.add_objective('comp3.y')

        # make sure we can't mix inputs and outputs in parallel sets
        try:
            prob.driver.parallel_derivs(['p1.x1','comp3.y'])
        except Exception as err:
            self.assertEqual(str(err),
               "['p1.x1', 'comp3.y'] cannot be grouped because ['p1.x1'] are "
               "design vars and ['comp3.y'] are not.")
        else:
            self.fail("Exception expected")

        prob.driver.parallel_derivs(['p1.x1','p2.x2'])

        if MPI:
            expected = [('p1.x1','p2.x2'),('p3.x3',)]
        else:
            expected = [('p1.x1',),('p2.x2',),('p3.x3',)]

        self.assertEqual(prob.driver.desvars_of_interest(),
                         expected)

        # make sure we can't add a VOI to multiple groups
        if MPI:
            try:
                prob.driver.parallel_derivs(['p1.x1','p3.x3'])
            except Exception as err:
                self.assertEqual(str(err),
                   "'p1.x1' cannot be added to VOI set ('p1.x1', 'p3.x3') "
                   "because it already exists in VOI set: ('p1.x1', 'p2.x2')")
            else:
                self.fail("Exception expected")

        prob.setup(check=False)
        prob.run()

        indep_list = ['p1.x1', 'p2.x2']
        unknown_list = ['comp3.y']

        J = prob.calc_gradient(indep_list, unknown_list, mode='rev', return_format='dict')
        assert_rel_error(self, J['comp3.y']['p1.x1'][0][0], -6.0, 1e-6)
        assert_rel_error(self, J['comp3.y']['p2.x2'][0][0], 35.0, 1e-6)

        J = prob.calc_gradient(indep_list, unknown_list, mode='fwd', return_format='dict')
        assert_rel_error(self, J['comp3.y']['p1.x1'][0][0], -6.0, 1e-6)
        assert_rel_error(self, J['comp3.y']['p2.x2'][0][0], 35.0, 1e-6)

    def test_fan_out_parallel_sets(self):

        prob = Problem(impl=impl)
        prob.root = FanOutGrouped()
        prob.root.ln_solver = LinearGaussSeidel()
        prob.root.sub.ln_solver = LinearGaussSeidel()

        # need to set mode to rev before setup. Otherwise the sub-vectors
        # for the parallel set vars won't get allocated.
        prob.root.ln_solver.options['mode'] = 'rev'
        prob.root.sub.ln_solver.options['mode'] = 'rev'

<<<<<<< HEAD
        prob.driver.add_param('p.x')
        prob.driver.add_constraint('c2.y')
        prob.driver.add_constraint('c3.y')
=======
        # Parallel Groups
        prob.driver.add_desvar('p.x')
        prob.driver.add_constraint('c2.y', upper=0.0)
        prob.driver.add_constraint('c3.y', upper=0.0)
>>>>>>> 5697b8ac
        prob.driver.parallel_derivs(['c2.y','c3.y'])

        if MPI:
            expected = [('c2.y','c3.y')]
        else:
            expected = [('c2.y',),('c3.y',)]

        self.assertEqual(prob.driver.outputs_of_interest(),
                         expected)

        prob.setup(check=False)
        prob.run()

        unknown_list = ['c2.y', 'c3.y']
        indep_list = ['p.x']

        J = prob.calc_gradient(indep_list, unknown_list, mode='rev', return_format='dict')
        assert_rel_error(self, J['c2.y']['p.x'][0][0], -6.0, 1e-6)
        assert_rel_error(self, J['c3.y']['p.x'][0][0], 15.0, 1e-6)

        J = prob.calc_gradient(indep_list, unknown_list, mode='fwd', return_format='dict')
        assert_rel_error(self, J['c2.y']['p.x'][0][0], -6.0, 1e-6)
        assert_rel_error(self, J['c3.y']['p.x'][0][0], 15.0, 1e-6)


class MatMatIndicesTestCase(MPITestCase):

    N_PROCS = 2

    def test_indices(self):
        asize = 3
        prob = Problem(root=Group(), impl=impl)
        root = prob.root
        root.ln_solver = LinearGaussSeidel()
        root.ln_solver.options['mode'] = 'rev'

        p = root.add('p', IndepVarComp('x', np.arange(asize, dtype=float)+1.0))
        G1 = root.add('G1', ParallelGroup())
        G1.ln_solver = LinearGaussSeidel()
        G1.ln_solver.options['mode'] = 'rev'

        c2 = G1.add('c2', ExecComp4Test('y = x * 2.0', lin_delay=1.0, trace=True,
                                   x=np.zeros(asize), y=np.zeros(asize)))
        c3 = G1.add('c3', ExecComp4Test('y = numpy.ones(3).T*x.dot(numpy.arange(3.,6.))',
                                   lin_delay=1.0, trace=True,
                                   x=np.zeros(asize), y=np.zeros(asize)))
        c4 = root.add('c4', ExecComp4Test('y = x * 4.0',
                                   x=np.zeros(asize), y=np.zeros(asize)))
        c5 = root.add('c5', ExecComp4Test('y = x * 5.0',
                                   x=np.zeros(asize), y=np.zeros(asize)))

<<<<<<< HEAD
        prob.driver.add_param('p.x', indices=[1,2])
        prob.driver.add_constraint('c4.y', indices=[1])
        prob.driver.add_constraint('c5.y', indices=[2])
        #prob.driver.parallel_derivs(['c4.y','c5.y'])
=======
        prob.driver.add_desvar('p.x', indices=[1,2])
        prob.driver.add_constraint('c4.y', upper=0.0, indices=[1])
        prob.driver.add_constraint('c5.y', upper=0.0, indices=[2])
        prob.driver.parallel_derivs(['c4.y','c5.y'])
>>>>>>> 5697b8ac

        root.connect('p.x', 'G1.c2.x')
        root.connect('p.x', 'G1.c3.x')
        root.connect('G1.c2.y','c4.x')
        root.connect('G1.c3.y','c5.x')

        prob.setup(check=False)
        prob.run()

        J = prob.calc_gradient(['p.x'],
                              ['c4.y','c5.y'],
                              mode='fwd', return_format='dict')

        assert_rel_error(self, J['c5.y']['p.x'][0], np.array([20.,25.]), 1e-6)
        assert_rel_error(self, J['c4.y']['p.x'][0], np.array([8.,0.]), 1e-6)

        start = time.time()
        J = prob.calc_gradient(['p.x'], ['c4.y','c5.y'],
                               mode='rev', return_format='dict')
        for out in ['c4.y','c5.y']:
            print(out,"relevant systems:",prob.root._relevance._relevant_systems[out])
        print("elapsed:",time.time()-start)

        assert_rel_error(self, J['c5.y']['p.x'][0], np.array([20.,25.]), 1e-6)
        assert_rel_error(self, J['c4.y']['p.x'][0], np.array([8.,0.]), 1e-6)

if __name__ == '__main__':
    from openmdao.test.mpi_util import mpirun_tests
    mpirun_tests()<|MERGE_RESOLUTION|>--- conflicted
+++ resolved
@@ -34,14 +34,8 @@
         prob.root.ln_solver = LinearGaussSeidel()
         prob.root.sub.ln_solver = LinearGaussSeidel()
 
-<<<<<<< HEAD
         prob.driver.add_param('p1.x1')
         prob.driver.add_param('p2.x2')
-=======
-        # Parallel Groups
-        prob.driver.add_desvar('p1.x1')
-        prob.driver.add_desvar('p2.x2')
->>>>>>> 5697b8ac
         prob.driver.add_objective('comp3.y')
 
         prob.setup(check=False)
@@ -65,16 +59,9 @@
         prob.root.ln_solver = LinearGaussSeidel()
         prob.root.sub.ln_solver = LinearGaussSeidel()
 
-<<<<<<< HEAD
-        prob.driver.add_param('p.x')
-        prob.driver.add_constraint('c2.y')
-        prob.driver.add_constraint('c3.y')
-=======
-        # Parallel Groups
         prob.driver.add_desvar('p.x')
         prob.driver.add_constraint('c2.y', upper=0.0)
         prob.driver.add_constraint('c3.y', upper=0.0)
->>>>>>> 5697b8ac
 
         prob.setup(check=False)
         prob.run()
@@ -99,20 +86,9 @@
         prob.root.ln_solver.options['mode'] = 'fwd'
         prob.root.sub.ln_solver.options['mode'] = 'fwd'
 
-<<<<<<< HEAD
-        prob.driver.add_param('p1.x1')
-        prob.driver.add_param('p2.x2')
-        prob.driver.add_param('p3.x3')
-=======
-        # auto calculated mode is fwd, so we don't have to set it explicitly
-        # in the ln_solvers in order to have our voi subvecs allocated
-        # properly.
-
-        # Parallel Groups
         prob.driver.add_desvar('p1.x1')
         prob.driver.add_desvar('p2.x2')
         prob.driver.add_desvar('p3.x3')
->>>>>>> 5697b8ac
         prob.driver.add_objective('comp3.y')
 
         # make sure we can't mix inputs and outputs in parallel sets
@@ -172,16 +148,10 @@
         prob.root.ln_solver.options['mode'] = 'rev'
         prob.root.sub.ln_solver.options['mode'] = 'rev'
 
-<<<<<<< HEAD
-        prob.driver.add_param('p.x')
-        prob.driver.add_constraint('c2.y')
-        prob.driver.add_constraint('c3.y')
-=======
-        # Parallel Groups
+
         prob.driver.add_desvar('p.x')
         prob.driver.add_constraint('c2.y', upper=0.0)
         prob.driver.add_constraint('c3.y', upper=0.0)
->>>>>>> 5697b8ac
         prob.driver.parallel_derivs(['c2.y','c3.y'])
 
         if MPI:
@@ -233,17 +203,11 @@
         c5 = root.add('c5', ExecComp4Test('y = x * 5.0',
                                    x=np.zeros(asize), y=np.zeros(asize)))
 
-<<<<<<< HEAD
-        prob.driver.add_param('p.x', indices=[1,2])
-        prob.driver.add_constraint('c4.y', indices=[1])
-        prob.driver.add_constraint('c5.y', indices=[2])
-        #prob.driver.parallel_derivs(['c4.y','c5.y'])
-=======
+
         prob.driver.add_desvar('p.x', indices=[1,2])
         prob.driver.add_constraint('c4.y', upper=0.0, indices=[1])
         prob.driver.add_constraint('c5.y', upper=0.0, indices=[2])
         prob.driver.parallel_derivs(['c4.y','c5.y'])
->>>>>>> 5697b8ac
 
         root.connect('p.x', 'G1.c2.x')
         root.connect('p.x', 'G1.c3.x')
