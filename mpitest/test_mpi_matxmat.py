--- conflicted
+++ resolved
@@ -129,51 +129,28 @@
 
         ## Have to run a second time, this time adjoint.
 
-<<<<<<< HEAD
-        #top = Problem(impl=impl)
-        #top.root = FanOutGrouped()
-        #top.root.ln_solver = LinearGaussSeidel()
-        #top.root.ln_solver.options['mode'] = 'rev'
-        #top.root.sub.ln_solver = LinearGaussSeidel()
-        #top.root.sub.ln_solver.options['mode'] = 'rev'
-
-        ## Parallel Groups
-        #top.driver._outputs_of_interest = [('c2.y', 'c3.y', )]
-        #top.driver._inputs_of_interest = ['p.x']
-
-        #top.setup()
-        #top.run()
-
-        #unknown_list = ['c2.y', 'c3.y']
-        #param_list = ['p.x']
-
-        #J = top.calc_gradient(param_list, unknown_list, mode='rev', return_format='dict')
-        #assert_rel_error(self, J['c2.y']['p.x'][0][0], -6.0, 1e-6)
-        #assert_rel_error(self, J['c3.y']['p.x'][0][0], 15.0, 1e-6)
-=======
-        top = Problem(impl=impl)
-        top.root = FanOutGrouped()
-        top.root.ln_solver = LinearGaussSeidel()
-        #top.root.ln_solver.options['mode'] = 'rev'
-        top.root.sub.ln_solver = LinearGaussSeidel()
-        #top.root.sub.ln_solver.options['mode'] = 'rev'
-
-        # Parallel Groups
-        top.driver._outputs_of_interest = [('c2.y', 'c3.y', )]
-        top.driver._inputs_of_interest = ['p.x']
-
-        top.setup()
-        top.run()
-
-        unknown_list = ['c2.y', 'c3.y']
-        param_list = ['p.x']
-
-        J = top.calc_gradient(param_list, unknown_list, mode='fwd', return_format='dict')
-        #assert_rel_error(self, J['sub.comp2.y']['p.x'][0][0], -6.0, 1e-6)
-        #assert_rel_error(self, J['sub.comp3.y']['p.x'][0][0], 15.0, 1e-6)
-        assert_rel_error(self, J['c2.y']['p.x'][0][0], -6.0, 1e-6)
-        assert_rel_error(self, J['c3.y']['p.x'][0][0], 15.0, 1e-6)
->>>>>>> d73ab3b9
+        # top = Problem(impl=impl)
+        # top.root = FanOutGrouped()
+        # top.root.ln_solver = LinearGaussSeidel()
+        # #top.root.ln_solver.options['mode'] = 'rev'
+        # top.root.sub.ln_solver = LinearGaussSeidel()
+        # #top.root.sub.ln_solver.options['mode'] = 'rev'
+        #
+        # # Parallel Groups
+        # top.driver._outputs_of_interest = [('c2.y', 'c3.y', )]
+        # top.driver._inputs_of_interest = ['p.x']
+        #
+        # top.setup()
+        # top.run()
+        #
+        # unknown_list = ['c2.y', 'c3.y']
+        # param_list = ['p.x']
+        #
+        # J = top.calc_gradient(param_list, unknown_list, mode='fwd', return_format='dict')
+        # #assert_rel_error(self, J['sub.comp2.y']['p.x'][0][0], -6.0, 1e-6)
+        # #assert_rel_error(self, J['sub.comp3.y']['p.x'][0][0], 15.0, 1e-6)
+        # assert_rel_error(self, J['c2.y']['p.x'][0][0], -6.0, 1e-6)
+        # assert_rel_error(self, J['c3.y']['p.x'][0][0], 15.0, 1e-6)
 
 if __name__ == '__main__':
     from openmdao.test.mpiunittest import mpirun_tests
